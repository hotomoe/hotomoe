--- conflicted
+++ resolved
@@ -20,11 +20,7 @@
 
 COPY --link pnpm-lock.yaml ./
 RUN --mount=type=cache,target=/root/.local/share/pnpm/store,sharing=locked \
-<<<<<<< HEAD
-	pnpm fetch
-=======
 	pnpm fetch --ignore-scripts
->>>>>>> cb803f4e
 
 COPY --link ["pnpm-workspace.yaml", "package.json", "./"]
 COPY --link ["scripts", "./scripts"]
@@ -35,12 +31,8 @@
 COPY --link ["packages/misskey-reversi/package.json", "./packages/misskey-reversi/"]
 COPY --link ["packages/misskey-bubble-game/package.json", "./packages/misskey-bubble-game/"]
 
-<<<<<<< HEAD
-RUN pnpm i --frozen-lockfile --aggregate-output --offline
-=======
 RUN pnpm i --frozen-lockfile --aggregate-output --offline \
 	&& pnpm rebuild -r
->>>>>>> cb803f4e
 
 COPY --link . ./
 
@@ -64,11 +56,7 @@
 
 COPY --link pnpm-lock.yaml ./
 RUN --mount=type=cache,target=/root/.local/share/pnpm/store,sharing=locked \
-<<<<<<< HEAD
-	pnpm fetch
-=======
 	pnpm fetch --ignore-scripts
->>>>>>> cb803f4e
 
 COPY --link ["pnpm-workspace.yaml", "package.json", "./"]
 COPY --link ["scripts", "./scripts"]
@@ -77,12 +65,8 @@
 COPY --link ["packages/misskey-reversi/package.json", "./packages/misskey-reversi/"]
 COPY --link ["packages/misskey-bubble-game/package.json", "./packages/misskey-bubble-game/"]
 
-<<<<<<< HEAD
-RUN pnpm i --frozen-lockfile --aggregate-output --offline
-=======
 RUN pnpm i --frozen-lockfile --aggregate-output --offline \
 	&& pnpm rebuild -r
->>>>>>> cb803f4e
 
 FROM --platform=$TARGETPLATFORM node:${NODE_VERSION}-slim AS runner
 
@@ -91,7 +75,7 @@
 
 RUN apt-get update \
 	&& apt-get install -y --no-install-recommends \
-	ffmpeg tini curl libjemalloc2 \
+	ffmpeg tini curl libjemalloc-dev libjemalloc2 \
 	&& ln -s /usr/lib/$(uname -m)-linux-gnu/libjemalloc.so.2 /usr/local/lib/libjemalloc.so \
 	&& corepack enable \
 	&& groupadd -g "${GID}" misskey \
