--- conflicted
+++ resolved
@@ -42,11 +42,7 @@
 					notes.pop();
 					return {
 						notes: notes,
-<<<<<<< HEAD
-						cursor: new Date(notes[notes.length - 1].createdAt).getTime()
-=======
 						more: true
->>>>>>> 7f9789cf
 					};
 				} else {
 					return {
