<template>
<div class="mk-app" @contextmenu.self.prevent="onContextmenu">
	<XSidebar ref="menu" class="menu" :default-hidden="true"/>

	<div class="nav">
		<header class="header">
			<div class="left">
				<button class="_button account" @click="openAccountMenu">
					<MkAvatar :user="$i" class="avatar"/><!--<MkAcct class="text" :user="$i"/>-->
				</button>
			</div>
			<div class="right">
				<MkA class="item" to="/my/messaging" v-tooltip="$ts.messaging"><i class="fas fa-comments icon"></i><span v-if="$i.hasUnreadMessagingMessage" class="indicator"><i class="fas fa-circle"></i></span></MkA>
				<MkA class="item" to="/my/messages" v-tooltip="$ts.directNotes"><i class="fas fa-envelope icon"></i><span v-if="$i.hasUnreadSpecifiedNotes" class="indicator"><i class="fas fa-circle"></i></span></MkA>
				<MkA class="item" to="/my/mentions" v-tooltip="$ts.mentions"><i class="fas fa-at icon"></i><span v-if="$i.hasUnreadMentions" class="indicator"><i class="fas fa-circle"></i></span></MkA>
				<MkA class="item" to="/my/notifications" v-tooltip="$ts.notifications"><i class="fas fa-bell icon"></i><span v-if="$i.hasUnreadNotification" class="indicator"><i class="fas fa-circle"></i></span></MkA>
			</div>
		</header>
		<div class="body">
			<div class="container">
				<div class="header">{{ $ts.timeline }}</div>
				<div class="body">
					<MkA to="/timeline/home" class="item" :class="{ active: tl === 'home' }"><i class="fas fa-home icon"></i>{{ $ts._timelines.home }}</MkA>
					<MkA to="/timeline/local" class="item" :class="{ active: tl === 'local' }"><i class="fas fa-comments icon"></i>{{ $ts._timelines.local }}</MkA>
					<MkA to="/timeline/social" class="item" :class="{ active: tl === 'social' }"><i class="fas fa-share-alt icon"></i>{{ $ts._timelines.social }}</MkA>
					<MkA to="/timeline/global" class="item" :class="{ active: tl === 'global' }"><i class="fas fa-globe icon"></i>{{ $ts._timelines.global }}</MkA>
				</div>
			</div>
			<div class="container" v-if="followedChannels">
				<div class="header">{{ $ts.channel }} ({{ $ts.following }})<button class="_button add" @click="addChannel"><i class="fas fa-plus"></i></button></div>
				<div class="body">
					<MkA v-for="channel in followedChannels" :key="channel.id" :to="`/channels/${ channel.id }`" class="item" :class="{ active: tl === `channel:${ channel.id }`, read: !channel.hasUnreadNote }"><i class="fas fa-satellite-dish icon"></i>{{ channel.name }}</MkA>
				</div>
			</div>
			<div class="container" v-if="featuredChannels">
				<div class="header">{{ $ts.channel }}<button class="_button add" @click="addChannel"><i class="fas fa-plus"></i></button></div>
				<div class="body">
					<MkA v-for="channel in featuredChannels" :key="channel.id" :to="`/channels/${ channel.id }`" class="item" :class="{ active: tl === `channel:${ channel.id }` }"><i class="fas fa-satellite-dish icon"></i>{{ channel.name }}</MkA>
				</div>
			</div>
			<div class="container" v-if="lists">
				<div class="header">{{ $ts.lists }}<button class="_button add" @click="addList"><i class="fas fa-plus"></i></button></div>
				<div class="body">
					<MkA v-for="list in lists" :key="list.id" :to="`/my/list/${ list.id }`" class="item" :class="{ active: tl === `list:${ list.id }` }"><i class="fas fa-list-ul icon"></i>{{ list.name }}</MkA>
				</div>
			</div>
			<div class="container" v-if="antennas">
				<div class="header">{{ $ts.antennas }}<button class="_button add" @click="addAntenna"><i class="fas fa-plus"></i></button></div>
				<div class="body">
					<MkA v-for="antenna in antennas" :key="antenna.id" :to="`/my/antenna/${ antenna.id }`" class="item" :class="{ active: tl === `antenna:${ antenna.id }` }"><i class="fas fa-satellite icon"></i>{{ antenna.name }}</MkA>
				</div>
			</div>
			<div class="container">
				<div class="body">
					<MkA to="/my/favorites" class="item"><i class="fas fa-star icon"></i>{{ $ts.favorites }}</MkA>
				</div>
			</div>
			<MkAd class="a" :prefer="['square']"/>
		</div>
		<footer class="footer">
			<div class="left">
				<button class="_button menu" @click="showMenu">
					<i class="fas fa-bars icon"></i>
				</button>
			</div>
			<div class="right">
				<button class="_button item search" @click="search" v-tooltip="$ts.search">
					<i class="fas fa-search icon"></i>
				</button>
				<MkA class="item" to="/settings" v-tooltip="$ts.settings"><i class="fas fa-cog icon"></i></MkA>
			</div>
		</footer>
	</div>

	<main class="main" @contextmenu.stop="onContextmenu">
		<header class="header">
			<XHeader class="header" :info="pageInfo" :menu="menu" :center="false" :back-button="true" @back="back()" @click="onHeaderClick"/>
		</header>
		<router-view v-slot="{ Component }">
			<transition :name="$store.state.animation ? 'page' : ''" mode="out-in" @enter="onTransition">
				<keep-alive :include="['timeline']">
					<component :is="Component" :ref="changePage" class="body"/>
				</keep-alive>
			</transition>
		</router-view>
	</main>

	<XSide class="side" ref="side" @open="sideViewOpening = true" @close="sideViewOpening = false"/>
	<div class="side widgets" :class="{ sideViewOpening }">
		<XWidgets/>
	</div>

	<XCommon/>
</div>
</template>

<script lang="ts">
import { defineComponent, defineAsyncComponent } from 'vue';
import { instanceName, url } from '@client/config';
import XSidebar from '@client/ui/_common_/sidebar.vue';
import XWidgets from './widgets.vue';
import XCommon from '../_common_/common.vue';
import XSide from './side.vue';
import XHeader from '../_common_/header.vue';
import XHeaderClock from './header-clock.vue';
import * as os from '@client/os';
import { router } from '@client/router';
import { menuDef } from '@client/menu';
import { search } from '@client/scripts/search';
import copyToClipboard from '@client/scripts/copy-to-clipboard';
import { store } from './store';
import * as symbols from '@client/symbols';

export default defineComponent({
	components: {
		XCommon,
		XSidebar,
		XWidgets,
		XSide, // NOTE: dynamic importするとAsyncComponentWrapperが間に入るせいでref取得できなくて面倒になる
		XHeader,
		XHeaderClock,
	},

	provide() {
		return {
			sideViewHook: (path) => {
				this.$refs.side.navigate(path);
			}
		};
	},

	data() {
		return {
			pageInfo: null,
			lists: null,
			antennas: null,
			followedChannels: null,
			featuredChannels: null,
			currentChannel: null,
			menuDef: menuDef,
			sideViewOpening: false,
			instanceName,
		};
	},

	computed: {
		menu() {
			return [{
				icon: 'fas fa-columns',
				text: this.$ts.openInSideView,
				action: () => {
					this.$refs.side.navigate(this.$route.path);
				}
			}, {
				icon: 'fas fa-window-maximize',
				text: this.$ts.openInWindow,
				action: () => {
					os.pageWindow(this.$route.path);
				}
			}];
		}
	},

	created() {
		if (window.innerWidth < 1024) {
			localStorage.setItem('ui', 'default');
			location.reload();
		}

		os.api('users/lists/list').then(lists => {
			this.lists = lists;
		});

		os.api('antennas/list').then(antennas => {
			this.antennas = antennas;
		});

		os.api('channels/followed', { limit: 20 }).then(channels => {
			this.followedChannels = channels;
		});

		// TODO: pagination
		os.api('channels/featured', { limit: 20 }).then(channels => {
			this.featuredChannels = channels;
		});
	},

	methods: {
		changePage(page) {
			console.log(page);
			if (page == null) return;
			if (page[symbols.PAGE_INFO]) {
				this.pageInfo = page[symbols.PAGE_INFO];
				document.title = `${this.pageInfo.title} | ${instanceName}`;
			}
		},

		onTransition() {
			if (window._scroll) window._scroll();
		},

		showMenu() {
			this.$refs.menu.show();
		},

		post() {
			os.post();
		},

		search() {
			search();
		},

		back() {
			history.back();
		},

		top() {
			window.scroll({ top: 0, behavior: 'smooth' });
		},

		onTransition() {
			if (window._scroll) window._scroll();
		},

		onHeaderClick() {
			window.scroll({ top: 0, behavior: 'smooth' });
		},

		onContextmenu(e) {
			const isLink = (el: HTMLElement) => {
				if (el.tagName === 'A') return true;
				if (el.parentElement) {
					return isLink(el.parentElement);
				}
			};
			if (isLink(e.target)) return;
			if (['INPUT', 'TEXTAREA', 'IMG', 'VIDEO', 'CANVAS'].includes(e.target.tagName) || e.target.attributes['contenteditable']) return;
			if (window.getSelection().toString() !== '') return;
			const path = this.$route.path;
			os.contextMenu([{
				type: 'label',
				text: path,
			}, {
				icon: 'fas fa-columns',
				text: this.$ts.openInSideView,
				action: () => {
					this.$refs.side.navigate(path);
				}
			}, {
				icon: 'fas fa-window-maximize',
				text: this.$ts.openInWindow,
				action: () => {
					os.pageWindow(path);
				}
			}], e);
		},
	}
});
</script>

<style lang="scss" scoped>
.mk-app {
	$header-height: 54px; // TODO: どこかに集約したい
	$ui-font-size: 1em; // TODO: どこかに集約したい

	// ほんとは単に 100vh と書きたいところだが... https://css-tricks.com/the-trick-to-viewport-units-on-mobile/
	height: calc(var(--vh, 1vh) * 100);
	display: flex;

	> .nav {
		display: flex;
		flex-direction: column;
		width: 250px;
		height: 100vh;
		border-right: solid 4px var(--divider);

		> .header, > .footer {
			$padding: 8px;
			display: flex;
			align-items: center;
			z-index: 1000;
			height: $header-height;
			padding: $padding;
			box-sizing: border-box;
			user-select: none;

			&.header {
				border-bottom: solid 0.5px var(--divider);
			}

			&.footer {
				border-top: solid 0.5px var(--divider);
			}

			> .left, > .right {
				> .item, > .menu {
					display: inline-flex;
					vertical-align: middle;
					height: ($header-height - ($padding * 2));
					width: ($header-height - ($padding * 2));
					box-sizing: border-box;
					//opacity: 0.6;
					position: relative;
					border-radius: 5px;

					&:hover {
						background: rgba(0, 0, 0, 0.05);
					}

					> .icon {
						margin: auto;
					}

					> .indicator {
						position: absolute;
						top: 8px;
						right: 8px;
						color: var(--indicator);
						font-size: 8px;
						line-height: 8px;
						animation: blink 1s infinite;
					}
				}
			}

			> .left {
				flex: 1;
				min-width: 0;

				> .account {
					display: flex;
					align-items: center;
					padding: 0 8px;

					> .avatar {
						width: 26px;
						height: 26px;
						margin-right: 8px;
					}

					> .text {
						white-space: nowrap;
						overflow: hidden;
						text-overflow: ellipsis;
						font-size: 0.9em;
					}
				}
			}

			> .right {
				margin-left: auto;
			}
		}

		> .body {
			flex: 1;
			min-width: 0;
			overflow: auto;

			> .container {
				margin-top: 8px;
				margin-bottom: 8px;

				& + .container {
					margin-top: 16px;
				}

				> .header {
					display: flex;
					font-size: 0.9em;
					padding: 8px 16px;
					position: sticky;
					top: 0;
					background: var(--X17);
<<<<<<< HEAD
					// -webkit-backdrop-filter: blur(8px);
					// backdrop-filter: blur(8px);
=======
					-webkit-backdrop-filter: var(--blur, blur(8px));
					backdrop-filter: var(--blur, blur(8px));
>>>>>>> 42c4ea38
					z-index: 1;
					color: var(--fgTransparentWeak);

					> .add {
						margin-left: auto;
						color: var(--fgTransparentWeak);

						&:hover {
							color: var(--fg);
						}
					}
				}

				> .body {
					padding: 0 8px;

					> .item {
						display: block;
						padding: 6px 8px;
						border-radius: 4px;
						white-space: nowrap;
						overflow: hidden;
						text-overflow: ellipsis;

						&:hover {
							text-decoration: none;
							background: rgba(0, 0, 0, 0.05);
						}

						&.active, &.active:hover {
							background: var(--accent);
							color: #fff !important;
						}

						&.read {
							color: var(--fgTransparent);
						}

						> .icon {
							margin-right: 8px;
							opacity: 0.6;
						}
					}
				}
			}

			> .a {
				margin: 12px;
			}
		}
	}

	> .main {
		display: flex;
		flex: 1;
		flex-direction: column;
		min-width: 0;
		height: 100vh;
		position: relative;
		background: var(--panel);

		> .header {
			z-index: 1000;
			height: $header-height;
			background-color: var(--panel);
			border-bottom: solid 0.5px var(--divider);
			user-select: none;
		}

		> .body {
			width: 100%;
			box-sizing: border-box;
			overflow: auto;
		}
	}

	> .side {
		width: 350px;
		border-left: solid 4px var(--divider);
		background: var(--panel);

		&.widgets.sideViewOpening {
			@media (max-width: 1400px) {
				display: none;
			}
		}
	}
}
</style><|MERGE_RESOLUTION|>--- conflicted
+++ resolved
@@ -373,13 +373,8 @@
 					position: sticky;
 					top: 0;
 					background: var(--X17);
-<<<<<<< HEAD
-					// -webkit-backdrop-filter: blur(8px);
-					// backdrop-filter: blur(8px);
-=======
 					-webkit-backdrop-filter: var(--blur, blur(8px));
 					backdrop-filter: var(--blur, blur(8px));
->>>>>>> 42c4ea38
 					z-index: 1;
 					color: var(--fgTransparentWeak);
 
