--- conflicted
+++ resolved
@@ -89,13 +89,8 @@
 			line-height: $header-height;
 			text-align: center;
 			//background-color: var(--panel);
-<<<<<<< HEAD
-			// -webkit-backdrop-filter: blur(32px);
-			// backdrop-filter: blur(32px);
-=======
 			-webkit-backdrop-filter: var(--blur, blur(32px));
 			backdrop-filter: var(--blur, blur(32px));
->>>>>>> 42c4ea38
 			background-color: var(--header);
 			border-bottom: solid 0.5px var(--divider);
 		}
