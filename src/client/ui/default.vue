<template>
<div class="mk-app" :class="{ wallpaper, isMobile }">
	<XHeaderMenu v-if="showMenuOnTop"/>

	<div class="columns" :class="{ fullView, withGlobalHeader: showMenuOnTop }">
		<template v-if="!isMobile">
			<div class="sidebar" v-if="!showMenuOnTop">
				<XSidebar/>
			</div>
			<div class="widgets left" ref="widgetsLeft" v-else>
				<XWidgets @mounted="attachSticky('widgetsLeft')" :place="'left'"/>
			</div>
		</template>

		<main class="main" @contextmenu.stop="onContextmenu">
			<header class="header" @click="onHeaderClick">
				<XHeader :info="pageInfo" :back-button="true" @back="back()"/>
			</header>
			<div class="content" :class="{ _flat_: !fullView }">
				<router-view v-slot="{ Component }">
					<transition :name="$store.state.animation ? 'page' : ''" mode="out-in" @enter="onTransition">
						<keep-alive :include="['timeline']">
							<component :is="Component" :ref="changePage"/>
						</keep-alive>
					</transition>
				</router-view>
			</div>
		</main>

		<div v-if="isDesktop" class="widgets right" ref="widgetsRight">
			<XWidgets @mounted="attachSticky('widgetsRight')" :place="null"/>
		</div>
	</div>

	<div class="buttons" v-if="isMobile">
		<button class="button nav _button" @click="showDrawerNav" ref="navButton"><i class="fas fa-bars"></i><span v-if="navIndicated" class="indicator"><i class="fas fa-circle"></i></span></button>
		<button class="button home _button" @click="$route.name === 'index' ? top() : $router.push('/')"><i class="fas fa-home"></i></button>
		<button class="button notifications _button" @click="$router.push('/my/notifications')"><i class="fas fa-bell"></i><span v-if="$i.hasUnreadNotification" class="indicator"><i class="fas fa-circle"></i></span></button>
		<button class="button widget _button" @click="widgetsShowing = true"><i class="fas fa-layer-group"></i></button>
		<button class="button post _button" @click="post"><i class="fas fa-pencil-alt"></i></button>
	</div>

	<XDrawerSidebar ref="drawerNav" class="sidebar" v-if="isMobile"/>

	<transition name="tray-back">
		<div class="tray-back _modalBg"
			v-if="widgetsShowing"
			@click="widgetsShowing = false"
			@touchstart.passive="widgetsShowing = false"
		></div>
	</transition>

	<transition name="tray">
		<XWidgets v-if="widgetsShowing" class="tray"/>
	</transition>

	<XCommon/>
</div>
</template>

<script lang="ts">
import { defineComponent, defineAsyncComponent } from 'vue';
import { instanceName } from '@client/config';
import { StickySidebar } from '@client/scripts/sticky-sidebar';
import XSidebar from './default.sidebar.vue';
import XDrawerSidebar from '@client/ui/_common_/sidebar.vue';
import XCommon from './_common_/common.vue';
import XHeader from './_common_/header.vue';
import * as os from '@client/os';
import { menuDef } from '@client/menu';
import * as symbols from '@client/symbols';

const DESKTOP_THRESHOLD = 1100;
const MOBILE_THRESHOLD = 600;

export default defineComponent({
	components: {
		XCommon,
		XSidebar,
		XDrawerSidebar,
		XHeader,
		XHeaderMenu: defineAsyncComponent(() => import('./default.header.vue')),
		XWidgets: defineAsyncComponent(() => import('./default.widgets.vue')),
	},

	data() {
		return {
			pageInfo: null,
			menuDef: menuDef,
			isMobile: window.innerWidth <= MOBILE_THRESHOLD,
			isDesktop: window.innerWidth >= DESKTOP_THRESHOLD,
			widgetsShowing: false,
			fullView: false,
			wallpaper: localStorage.getItem('wallpaper') != null,
		};
	},

	computed: {
		navIndicated(): boolean {
			for (const def in this.menuDef) {
				if (def === 'notifications') continue; // 通知は下にボタンとして表示されてるから
				if (this.menuDef[def].indicated) return true;
			}
			return false;
		},

		showMenuOnTop(): boolean {
			return !this.isMobile && this.$store.state.menuDisplay === 'top';
		}
	},

	created() {
		document.documentElement.style.overflowY = 'scroll';

		if (this.$store.state.widgets.length === 0) {
			this.$store.set('widgets', [{
				name: 'calendar',
				id: 'a', place: null, data: {}
			}, {
				name: 'notifications',
				id: 'b', place: null, data: {}
			}, {
				name: 'trends',
				id: 'c', place: null, data: {}
			}]);
		}
	},

	mounted() {
		window.addEventListener('resize', () => {
			this.isMobile = (window.innerWidth <= MOBILE_THRESHOLD);
			this.isDesktop = (window.innerWidth >= DESKTOP_THRESHOLD);
		}, { passive: true });
	},

	methods: {
		changePage(page) {
			if (page == null) return;
			if (page[symbols.PAGE_INFO]) {
				this.pageInfo = page[symbols.PAGE_INFO];
				document.title = `${this.pageInfo.title} | ${instanceName}`;
			}
		},

		attachSticky(ref) {
			const sticky = new StickySidebar(this.$refs[ref], this.$store.state.menuDisplay === 'top' ? 0 : 16, this.$store.state.menuDisplay === 'top' ? 60 : 0); // TODO: ヘッダーの高さを60pxと決め打ちしているのを直す
			window.addEventListener('scroll', () => {
				sticky.calc(window.scrollY);
			}, { passive: true });
		},

		post() {
			os.post();
		},

		top() {
			window.scroll({ top: 0, behavior: 'smooth' });
		},

		back() {
			history.back();
		},

		showDrawerNav() {
			this.$refs.drawerNav.show();
		},

		onTransition() {
			if (window._scroll) window._scroll();
		},

		onHeaderClick() {
			window.scroll({ top: 0, behavior: 'smooth' });
		},

		onContextmenu(e) {
			const isLink = (el: HTMLElement) => {
				if (el.tagName === 'A') return true;
				if (el.parentElement) {
					return isLink(el.parentElement);
				}
			};
			if (isLink(e.target)) return;
			if (['INPUT', 'TEXTAREA', 'IMG', 'VIDEO', 'CANVAS'].includes(e.target.tagName) || e.target.attributes['contenteditable']) return;
			if (window.getSelection().toString() !== '') return;
			const path = this.$route.path;
			os.contextMenu([{
				type: 'label',
				text: path,
			}, {
				icon: this.fullView ? 'fas fa-compress' : 'fas fa-expand',
				text: this.fullView ? this.$ts.quitFullView : this.$ts.fullView,
				action: () => {
					this.fullView = !this.fullView;
				}
			}, {
				icon: 'fas fa-window-maximize',
				text: this.$ts.openInWindow,
				action: () => {
					os.pageWindow(path);
				}
			}], e);
		},
	}
});
</script>

<style lang="scss" scoped>
.tray-enter-active,
.tray-leave-active {
	opacity: 1;
	transform: translateX(0);
	transition: transform 300ms cubic-bezier(0.23, 1, 0.32, 1), opacity 300ms cubic-bezier(0.23, 1, 0.32, 1);
}
.tray-enter-from,
.tray-leave-active {
	opacity: 0;
	transform: translateX(240px);
}

.tray-back-enter-active,
.tray-back-leave-active {
	opacity: 1;
	transition: opacity 300ms cubic-bezier(0.23, 1, 0.32, 1);
}
.tray-back-enter-from,
.tray-back-leave-active {
	opacity: 0;
}

.mk-app {
	$header-height: 50px;
	$ui-font-size: 1em;
	$widgets-hide-threshold: 1200px;
	$nav-icon-only-width: 78px; // TODO: どこかに集約したい

	// ほんとは単に 100vh と書きたいところだが... https://css-tricks.com/the-trick-to-viewport-units-on-mobile/
	min-height: calc(var(--vh, 1vh) * 100);
	box-sizing: border-box;

	&.wallpaper {
		background: var(--wallpaperOverlay);
		//backdrop-filter: var(--blur, blur(4px));
	}

	&.isMobile {
		> .columns {
			display: block;
			margin: 0;

			> .main {
				margin: 0;
				padding-bottom: 92px;
				border: none;
				width: 100%;
				border-radius: 0;

				> .header {
					width: 100%;
				}
			}
		}
	}

	> .columns {
		display: flex;
		justify-content: center;
		max-width: 100%;
		//margin: 32px 0;

		&.fullView {
			margin: 0;
		
			> .sidebar {
				display: none;
			}

			> .widgets {
				display: none;
			}

			> .main {
				margin: 0;
				border-radius: 0;
				box-shadow: none;
				width: 100%;
			}
		}

		> .main {
			min-width: 0;
			width: 750px;
			margin: 0 16px 0 0;
			background: var(--panel);
			border-left: solid 1px var(--divider);
			border-right: solid 1px var(--divider);
			border-radius: 0;
			overflow: clip;
			--margin: 12px;

			> .header {
				position: sticky;
				z-index: 1000;
				top: var(--globalHeaderHeight, 0px);
				height: $header-height;
				-webkit-backdrop-filter: var(--blur, blur(32px));
				backdrop-filter: var(--blur, blur(32px));
				background-color: var(--header);
				border-bottom: solid 0.5px var(--divider);
			}

			> .content {
				--stickyTop: calc(var(--globalHeaderHeight, 0px) + #{$header-height});
			}

			@media (max-width: 850px) {
				padding-top: $header-height;

				> .header {
					position: fixed;
					width: calc(100% - #{$nav-icon-only-width});
				}
			}
		}

		> .widgets {
			//--panelBorder: none;
			width: 300px;
			margin-top: 16px;

			@media (max-width: $widgets-hide-threshold) {
				display: none;
			}

			&.left {
				margin-right: 16px;
			}
		}

		> .sidebar {
			margin-top: 16px;
		}

		&.withGlobalHeader {
			--globalHeaderHeight: 60px; // TODO: 60pxと決め打ちしているのを直す

			> .main {
				margin-top: 0;
				border: solid 1px var(--divider);
				border-radius: var(--radius);
			}

			> .widgets {
				--stickyTop: var(--globalHeaderHeight);
				margin-top: 0;
			}
		}

		@media (max-width: 850px) {
			margin: 0;

			> .sidebar {
				border-right: solid 0.5px var(--divider);
			}

			> .main {
				margin: 0;
				border-radius: 0;
				box-shadow: none;
				width: 100%;
			}
		}
	}

	> .buttons {
		position: fixed;
		z-index: 1000;
		bottom: 0;
		padding: 16px;
		display: flex;
		width: 100%;
		box-sizing: border-box;
<<<<<<< HEAD
		// -webkit-backdrop-filter: blur(32px);
		// backdrop-filter: blur(32px);
=======
		-webkit-backdrop-filter: var(--blur, blur(32px));
		backdrop-filter: var(--blur, blur(32px));
>>>>>>> 42c4ea38
		background-color: var(--header);
		border-top: solid 0.5px var(--divider);

		> .button {
			position: relative;
			flex: 1;
			padding: 0;
			margin: auto;
			height: 64px;
			border-radius: 8px;
			background: var(--panel);
			color: var(--fg);

			&:not(:last-child) {
				margin-right: 12px;
			}

			@media (max-width: 400px) {
				height: 60px;

				&:not(:last-child) {
					margin-right: 8px;
				}
			}

			&:hover {
				background: var(--X2);
			}

			> .indicator {
				position: absolute;
				top: 0;
				left: 0;
				color: var(--indicator);
				font-size: 16px;
				animation: blink 1s infinite;
			}

			&:first-child {
				margin-left: 0;
			}

			&:last-child {
				margin-right: 0;
			}

			> * {
				font-size: 22px;
			}

			&:disabled {
				cursor: default;

				> * {
					opacity: 0.5;
				}
			}
		}
	}

	> .tray-back {
		z-index: 1001;
	}

	> .tray {
		position: fixed;
		top: 0;
		right: 0;
		z-index: 1001;
		// ほんとは単に 100vh と書きたいところだが... https://css-tricks.com/the-trick-to-viewport-units-on-mobile/
		height: calc(var(--vh, 1vh) * 100);
		padding: var(--margin);
		box-sizing: border-box;
		overflow: auto;
		background: var(--bg);
	}
}
</style><|MERGE_RESOLUTION|>--- conflicted
+++ resolved
@@ -380,13 +380,8 @@
 		display: flex;
 		width: 100%;
 		box-sizing: border-box;
-<<<<<<< HEAD
-		// -webkit-backdrop-filter: blur(32px);
-		// backdrop-filter: blur(32px);
-=======
 		-webkit-backdrop-filter: var(--blur, blur(32px));
 		backdrop-filter: var(--blur, blur(32px));
->>>>>>> 42c4ea38
 		background-color: var(--header);
 		border-top: solid 0.5px var(--divider);
 
