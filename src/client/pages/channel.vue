--- conflicted
+++ resolved
@@ -152,13 +152,8 @@
 		left: 0;
 		width: 100%;
 		height: 100%;
-<<<<<<< HEAD
-		// -webkit-backdrop-filter: blur(16px);
-		// backdrop-filter: blur(16px);
-=======
 		-webkit-backdrop-filter: var(--blur, blur(16px));
 		backdrop-filter: var(--blur, blur(16px));
->>>>>>> 42c4ea38
 		background: rgba(0, 0, 0, 0.3);
 	}
 
