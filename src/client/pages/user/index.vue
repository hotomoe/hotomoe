--- conflicted
+++ resolved
@@ -612,13 +612,8 @@
 					position: absolute;
 					top: 12px;
 					right: 12px;
-<<<<<<< HEAD
-					// -webkit-backdrop-filter: blur(8px);
-					// backdrop-filter: blur(8px);
-=======
 					-webkit-backdrop-filter: var(--blur, blur(8px));
 					backdrop-filter: var(--blur, blur(8px));
->>>>>>> 42c4ea38
 					background: rgba(0, 0, 0, 0.2);
 					padding: 8px;
 					border-radius: 24px;
