<template>
<div class="mwysmxbg">
	<div class="_isolated">{{ $ts._mfm.intro }}</div>
	<div class="section _block">
		<div class="title">{{ $ts._mfm.mention }}</div>
		<div class="content">
			<p>{{ $ts._mfm.mentionDescription }}</p>
			<div class="preview">
				<Mfm :text="preview_mention"/>
				<MkTextarea v-model="preview_mention"><template #label>MFM</template></MkTextarea>
			</div>
		</div>
	</div>
	<div class="section _block">
		<div class="title">{{ $ts._mfm.hashtag }}</div>
		<div class="content">
			<p>{{ $ts._mfm.hashtagDescription }}</p>
			<div class="preview">
				<Mfm :text="preview_hashtag"/>
				<MkTextarea v-model="preview_hashtag"><template #label>MFM</template></MkTextarea>
			</div>
		</div>
	</div>
	<div class="section _block">
		<div class="title">{{ $ts._mfm.url }}</div>
		<div class="content">
			<p>{{ $ts._mfm.urlDescription }}</p>
			<div class="preview">
				<Mfm :text="preview_url"/>
				<MkTextarea v-model="preview_url"><template #label>MFM</template></MkTextarea>
			</div>
		</div>
	</div>
	<div class="section _block">
		<div class="title">{{ $ts._mfm.link }}</div>
		<div class="content">
			<p>{{ $ts._mfm.linkDescription }}</p>
			<div class="preview">
				<Mfm :text="preview_link"/>
				<MkTextarea v-model="preview_link"><template #label>MFM</template></MkTextarea>
			</div>
		</div>
	</div>
	<div class="section _block">
		<div class="title">{{ $ts._mfm.emoji }}</div>
		<div class="content">
			<p>{{ $ts._mfm.emojiDescription }}</p>
			<div class="preview">
				<Mfm :text="preview_emoji"/>
				<MkTextarea v-model="preview_emoji"><template #label>MFM</template></MkTextarea>
			</div>
		</div>
	</div>
	<div class="section _block">
		<div class="title">{{ $ts._mfm.bold }}</div>
		<div class="content">
			<p>{{ $ts._mfm.boldDescription }}</p>
			<div class="preview">
				<Mfm :text="preview_bold"/>
				<MkTextarea v-model="preview_bold"><template #label>MFM</template></MkTextarea>
			</div>
		</div>
	</div>
	<div class="section _block">
		<div class="title">{{ $ts._mfm.small }}</div>
		<div class="content">
			<p>{{ $ts._mfm.smallDescription }}</p>
			<div class="preview">
				<Mfm :text="preview_small"/>
				<MkTextarea v-model="preview_small"><template #label>MFM</template></MkTextarea>
			</div>
		</div>
	</div>
	<div class="section _block">
		<div class="title">{{ $ts._mfm.quote }}</div>
		<div class="content">
			<p>{{ $ts._mfm.quoteDescription }}</p>
			<div class="preview">
				<Mfm :text="preview_quote"/>
				<MkTextarea v-model="preview_quote"><template #label>MFM</template></MkTextarea>
			</div>
		</div>
	</div>
	<div class="section _block">
		<div class="title">{{ $ts._mfm.center }}</div>
		<div class="content">
			<p>{{ $ts._mfm.centerDescription }}</p>
			<div class="preview">
				<Mfm :text="preview_center"/>
				<MkTextarea v-model="preview_center"><template #label>MFM</template></MkTextarea>
			</div>
		</div>
	</div>
	<div class="section _block">
		<div class="title">{{ $ts._mfm.inlineCode }}</div>
		<div class="content">
			<p>{{ $ts._mfm.inlineCodeDescription }}</p>
			<div class="preview">
				<Mfm :text="preview_inlineCode"/>
				<MkTextarea v-model="preview_inlineCode"><template #label>MFM</template></MkTextarea>
			</div>
		</div>
	</div>
	<div class="section _block">
		<div class="title">{{ $ts._mfm.blockCode }}</div>
		<div class="content">
			<p>{{ $ts._mfm.blockCodeDescription }}</p>
			<div class="preview">
				<Mfm :text="preview_blockCode"/>
				<MkTextarea v-model="preview_blockCode"><template #label>MFM</template></MkTextarea>
			</div>
		</div>
	</div>
	<div class="section _block">
		<div class="title">{{ $ts._mfm.inlineMath }}</div>
		<div class="content">
			<p>{{ $ts._mfm.inlineMathDescription }}</p>
			<div class="preview">
				<Mfm :text="preview_inlineMath"/>
				<MkTextarea v-model="preview_inlineMath"><template #label>MFM</template></MkTextarea>
			</div>
		</div>
	</div>
	<div class="section _block">
		<div class="title">{{ $ts._mfm.search }}</div>
		<div class="content">
			<p>{{ $ts._mfm.searchDescription }}</p>
			<div class="preview">
				<Mfm :text="preview_search"/>
				<MkTextarea v-model="preview_search"><template #label>MFM</template></MkTextarea>
			</div>
		</div>
	</div>
	<div class="section _block">
		<div class="title">{{ $ts._mfm.flip }}</div>
		<div class="content">
			<p>{{ $ts._mfm.flipDescription }}</p>
			<div class="preview">
				<Mfm :text="preview_flip"/>
				<MkTextarea v-model="preview_flip"><template #label>MFM</template></MkTextarea>
			</div>
		</div>
	</div>
	<div class="section _block">
		<div class="title">{{ $ts._mfm.font }}</div>
		<div class="content">
			<p>{{ $ts._mfm.fontDescription }}</p>
			<div class="preview">
				<Mfm :text="preview_font"/>
				<MkTextarea v-model="preview_font"><template #label>MFM</template></MkTextarea>
			</div>
		</div>
	</div>
	<div class="section _block">
		<div class="title">{{ $ts._mfm.x2 }}</div>
		<div class="content">
			<p>{{ $ts._mfm.x2Description }}</p>
			<div class="preview">
				<Mfm :text="preview_x2"/>
				<MkTextarea v-model="preview_x2"><template #label>MFM</template></MkTextarea>
			</div>
		</div>
	</div>
	<div class="section _block">
		<div class="title">{{ $ts._mfm.x3 }}</div>
		<div class="content">
			<p>{{ $ts._mfm.x3Description }}</p>
			<div class="preview">
				<Mfm :text="preview_x3"/>
				<MkTextarea v-model="preview_x3"><template #label>MFM</template></MkTextarea>
			</div>
		</div>
	</div>
	<div class="section _block">
		<div class="title">{{ $ts._mfm.x4 }}</div>
		<div class="content">
			<p>{{ $ts._mfm.x4Description }}</p>
			<div class="preview">
				<Mfm :text="preview_x4"/>
				<MkTextarea v-model="preview_x4"><template #label>MFM</template></MkTextarea>
			</div>
		</div>
	</div>
	<div class="section _block">
		<div class="title">{{ $ts._mfm.blur }}</div>
		<div class="content">
			<p>{{ $ts._mfm.blurDescription }}</p>
			<div class="preview">
				<Mfm :text="preview_blur"/>
				<MkTextarea v-model="preview_blur"><template #label>MFM</template></MkTextarea>
			</div>
		</div>
	</div>
	<div class="section _block">
		<div class="title">{{ $ts._mfm.jelly }}</div>
		<div class="content">
			<p>{{ $ts._mfm.jellyDescription }}</p>
			<div class="preview">
				<Mfm :text="preview_jelly"/>
				<MkTextarea v-model="preview_jelly"><template #label>MFM</template></MkTextarea>
			</div>
		</div>
	</div>
	<div class="section _block">
		<div class="title">{{ $ts._mfm.tada }}</div>
		<div class="content">
			<p>{{ $ts._mfm.tadaDescription }}</p>
			<div class="preview">
				<Mfm :text="preview_tada"/>
				<MkTextarea v-model="preview_tada"><template #label>MFM</template></MkTextarea>
			</div>
		</div>
	</div>
	<div class="section _block">
		<div class="title">{{ $ts._mfm.jump }}</div>
		<div class="content">
			<p>{{ $ts._mfm.jumpDescription }}</p>
			<div class="preview">
				<Mfm :text="preview_jump"/>
				<MkTextarea v-model="preview_jump"><template #label>MFM</template></MkTextarea>
			</div>
		</div>
	</div>
	<div class="section _block">
		<div class="title">{{ $ts._mfm.bounce }}</div>
		<div class="content">
			<p>{{ $ts._mfm.bounceDescription }}</p>
			<div class="preview">
				<Mfm :text="preview_bounce"/>
				<MkTextarea v-model="preview_bounce"><template #label>MFM</template></MkTextarea>
			</div>
		</div>
	</div>
	<div class="section _block">
		<div class="title">{{ $ts._mfm.spin }}</div>
		<div class="content">
			<p>{{ $ts._mfm.spinDescription }}</p>
			<div class="preview">
				<Mfm :text="preview_spin"/>
				<MkTextarea v-model="preview_spin"><template #label>MFM</template></MkTextarea>
			</div>
		</div>
	</div>
	<div class="section _block">
		<div class="title">{{ $ts._mfm.shake }}</div>
		<div class="content">
			<p>{{ $ts._mfm.shakeDescription }}</p>
			<div class="preview">
				<Mfm :text="preview_shake"/>
				<MkTextarea v-model="preview_shake"><template #label>MFM</template></MkTextarea>
			</div>
		</div>
	</div>
	<div class="section _block">
		<div class="title">{{ $ts._mfm.twitch }}</div>
		<div class="content">
			<p>{{ $ts._mfm.twitchDescription }}</p>
			<div class="preview">
				<Mfm :text="preview_twitch"/>
				<MkTextarea v-model="preview_twitch"><template #label>MFM</template></MkTextarea>
			</div>
		</div>
	</div>
	<div class="section _block">
		<div class="title">{{ $ts._mfm.rainbow }}</div>
		<div class="content">
			<p>{{ $ts._mfm.rainbowDescription }}</p>
			<div class="preview">
				<Mfm :text="preview_rainbow"/>
				<MkTextarea v-model="preview_rainbow"><template #label>MFM</template></MkTextarea>
			</div>
		</div>
	</div>
</div>
</template>

<script lang="ts">
import { defineComponent } from 'vue';
import MkTextarea from '@client/components/ui/textarea.vue';
import * as symbols from '@client/symbols';

export default defineComponent({
	components: {
		MkTextarea
	},

	data() {
		return {
			[symbols.PAGE_INFO]: {
				title: this.$ts._mfm.cheatSheet,
				icon: 'fas fa-question-circle',
			},
			preview_mention: '@example',
			preview_hashtag: '#test',
			preview_url: `https://example.com`,
			preview_link: `[${this.$ts._mfm.dummy}](https://example.com)`,
			preview_emoji: `:${this.$instance.emojis[0].name}:`,
			preview_bold: `**${this.$ts._mfm.dummy}**`,
			preview_small: `<small>${this.$ts._mfm.dummy}</small>`,
			preview_center: `<center>${this.$ts._mfm.dummy}</center>`,
			preview_inlineCode: '`<: "Hello, world!"`',
			preview_blockCode: '```\n~ (#i, 100) {\n\t<: ? ((i % 15) = 0) "FizzBuzz"\n\t\t.? ((i % 3) = 0) "Fizz"\n\t\t.? ((i % 5) = 0) "Buzz"\n\t\t. i\n}\n```',
			preview_inlineMath: '\\(x= \\frac{-b\' \\pm \\sqrt{(b\')^2-ac}}{a}\\)',
			preview_quote: `> ${this.$ts._mfm.dummy}`,
			preview_search: `${this.$ts._mfm.dummy} 検索`,
			preview_jelly: `$[jelly 🍮]`,
			preview_tada: `$[tada 🍮]`,
			preview_jump: `$[jump 🍮]`,
			preview_bounce: `$[bounce 🍮]`,
			preview_shake: `$[shake 🍮]`,
			preview_twitch: `$[twitch 🍮]`,
			preview_spin: `$[spin 🍮] $[spin.left 🍮] $[spin.alternate 🍮]\n$[spin.x 🍮] $[spin.x,left 🍮] $[spin.x,alternate 🍮]\n$[spin.y 🍮] $[spin.y,left 🍮] $[spin.y,alternate 🍮]`,
			preview_flip: `$[flip ${this.$ts._mfm.dummy}]\n$[flip.v ${this.$ts._mfm.dummy}]\n$[flip.h,v ${this.$ts._mfm.dummy}]`,
			preview_font: `$[font.serif ${this.$ts._mfm.dummy}]\n$[font.monospace ${this.$ts._mfm.dummy}]\n$[font.cursive ${this.$ts._mfm.dummy}]\n$[font.fantasy ${this.$ts._mfm.dummy}]`,
			preview_x2: `$[x2 🍮]`,
			preview_x3: `$[x3 🍮]`,
			preview_x4: `$[x4 🍮]`,
			preview_blur: `$[blur ${this.$ts._mfm.dummy}]`,
			preview_rainbow: `$[rainbow 🍮]`,
		}
	},
});
</script>

<style lang="scss" scoped>
.mwysmxbg {
	background: var(--bg);

	> .section {
		> .title {
			position: sticky;
			z-index: 1;
			top: var(--stickyTop, 0px);
			padding: 16px;
			font-weight: bold;
<<<<<<< HEAD
			// -webkit-backdrop-filter: blur(10px);
			// backdrop-filter: blur(10px);
=======
			-webkit-backdrop-filter: var(--blur, blur(10px));
			backdrop-filter: var(--blur, blur(10px));
>>>>>>> 42c4ea38
			background-color: var(--X16);
		}

		> .content {
			> p {
				margin: 0;
				padding: 16px;
			}

			> .preview {
				border-top: solid 0.5px var(--divider);
				padding: 16px;
			}
		}
	}
}
</style><|MERGE_RESOLUTION|>--- conflicted
+++ resolved
@@ -333,13 +333,8 @@
 			top: var(--stickyTop, 0px);
 			padding: 16px;
 			font-weight: bold;
-<<<<<<< HEAD
-			// -webkit-backdrop-filter: blur(10px);
-			// backdrop-filter: blur(10px);
-=======
 			-webkit-backdrop-filter: var(--blur, blur(10px));
 			backdrop-filter: var(--blur, blur(10px));
->>>>>>> 42c4ea38
 			background-color: var(--X16);
 		}
 
