._formPanel {
	background: var(--panel);
	border-radius: var(--radius);
	transition: background 0.2s ease;

	&._formClickable {
		&:hover {
			//background: var(--panelHighlight);
		}

		&:active {
			background: var(--panelHighlight);
			transition: background 0s;
		}
	}
}

._formLabel,
._formCaption {
	font-size: 80%;
	color: var(--fgTransparentWeak);

	&:empty {
		display: none;
	}
}

._formLabel {
	position: sticky;
	top: var(--stickyTop, 0px);
	z-index: 2;
	margin: -8px calc(var(--formXPadding) * -1) 0 calc(var(--formXPadding) * -1);
	padding: 8px calc(var(--formContentHMargin) + var(--formXPadding)) 8px calc(var(--formContentHMargin) + var(--formXPadding));
	background: var(--X17);
<<<<<<< HEAD
	// -webkit-backdrop-filter: blur(10px);
	// backdrop-filter: blur(10px);
=======
	-webkit-backdrop-filter: var(--blur, blur(10px));
	backdrop-filter: var(--blur, blur(10px));
>>>>>>> 42c4ea38
}

._themeChanging_ ._formLabel {
	transition: none !important;
	background: transparent;
}

._formCaption {
	padding: 8px var(--formContentHMargin) 0 var(--formContentHMargin);
}

._formItem {
	& + ._formItem {
		margin-top: 24px;
	}
}<|MERGE_RESOLUTION|>--- conflicted
+++ resolved
@@ -32,13 +32,8 @@
 	margin: -8px calc(var(--formXPadding) * -1) 0 calc(var(--formXPadding) * -1);
 	padding: 8px calc(var(--formContentHMargin) + var(--formXPadding)) 8px calc(var(--formContentHMargin) + var(--formXPadding));
 	background: var(--X17);
-<<<<<<< HEAD
-	// -webkit-backdrop-filter: blur(10px);
-	// backdrop-filter: blur(10px);
-=======
 	-webkit-backdrop-filter: var(--blur, blur(10px));
 	backdrop-filter: var(--blur, blur(10px));
->>>>>>> 42c4ea38
 }
 
 ._themeChanging_ ._formLabel {
