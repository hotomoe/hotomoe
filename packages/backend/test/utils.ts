--- conflicted
+++ resolved
@@ -15,13 +15,8 @@
 import * as Redis from 'ioredis';
 import { DEFAULT_POLICIES } from '@/core/RoleService.js';
 import { Packed } from '@/misc/json-schema.js';
-<<<<<<< HEAD
 import { entities } from '@/postgres.js';
 import { loadConfig } from '@/config.js';
-=======
-import { entities } from '../src/postgres.js';
-import { loadConfig } from '../src/config.js';
->>>>>>> 4f80b6fa
 import type * as misskey from 'misskey-js';
 
 export { server as startServer, jobQueue as startJobQueue } from '@/boot/common.js';
