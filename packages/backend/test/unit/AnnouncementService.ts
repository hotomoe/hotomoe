--- conflicted
+++ resolved
@@ -10,10 +10,7 @@
 import { Test } from '@nestjs/testing';
 import { GlobalModule } from '@/GlobalModule.js';
 import { AnnouncementService } from '@/core/AnnouncementService.js';
-<<<<<<< HEAD
 import { AnnouncementEntityService } from "@/core/entities/AnnouncementEntityService.js";
-import type { MiAnnouncement, AnnouncementsRepository, AnnouncementReadsRepository, UsersRepository, MiUser } from '@/models/_.js';
-=======
 import type {
 	AnnouncementReadsRepository,
 	AnnouncementsRepository,
@@ -21,7 +18,6 @@
 	MiUser,
 	UsersRepository,
 } from '@/models/_.js';
->>>>>>> 7e52ea48
 import { DI } from '@/di-symbols.js';
 import { genAidx } from '@/misc/id/aidx.js';
 import { CacheService } from '@/core/CacheService.js';
