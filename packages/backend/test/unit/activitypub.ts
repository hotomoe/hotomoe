--- conflicted
+++ resolved
@@ -18,19 +18,11 @@
 import { FederatedInstanceService } from '@/core/FederatedInstanceService.js';
 import { LoggerService } from '@/core/LoggerService.js';
 import type { IActor, IApDocument, ICollection, IPost } from '@/core/activitypub/type.js';
-<<<<<<< HEAD
-import { MiMeta, MiNote } from '@/models/index.js';
-import { secureRndstr } from '@/misc/secure-rndstr.js';
-import { DownloadService } from '@/core/DownloadService.js';
-import { MetaService } from '@/core/MetaService.js';
-import type { MiRemoteUser } from '@/models/entities/User.js';
-=======
 import { MiMeta, MiNote } from '@/models/_.js';
 import { secureRndstr } from '@/misc/secure-rndstr.js';
 import { DownloadService } from '@/core/DownloadService.js';
 import { MetaService } from '@/core/MetaService.js';
 import type { MiRemoteUser } from '@/models/User.js';
->>>>>>> f32915b5
 import { MockResolver } from '../misc/mock-resolver.js';
 
 const host = 'https://host1.test';
