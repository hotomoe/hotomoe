--- conflicted
+++ resolved
@@ -91,16 +91,6 @@
 	let resolver: MockResolver;
 
 	const metaInitial = {
-<<<<<<< HEAD
-=======
-		cacheRemoteFiles: true,
-		cacheRemoteSensitiveFiles: true,
-		enableFanoutTimeline: true,
-		enableFanoutTimelineDbFallback: true,
-		perUserHomeTimelineCacheMax: 100,
-		perLocalUserUserTimelineCacheMax: 100,
-		perRemoteUserUserTimelineCacheMax: 100,
->>>>>>> 9784d10c
 		blockedHosts: [] as string[],
 		sensitiveWords: [] as string[],
 	} as MiMeta;
