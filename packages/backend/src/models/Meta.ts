--- conflicted
+++ resolved
@@ -588,7 +588,6 @@
 	})
 	public notesPerOneAd: number;
 
-<<<<<<< HEAD
 	@Column('varchar', {
 		length: 3072, array: true, default: '{}',
 	})
@@ -603,7 +602,7 @@
 		length: 1024, array: true, default: '{}',
 	})
 	public featuredGameChannels: string[];
-=======
+
 	@Column('boolean', {
 		default: true,
 	})
@@ -635,5 +634,4 @@
 		nullable: true,
 	})
 	public urlPreviewUserAgent: string | null;
->>>>>>> 831c74a2
 }