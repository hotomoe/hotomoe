--- conflicted
+++ resolved
@@ -5,13 +5,8 @@
 
 import { AhoCorasick } from 'slacc';
 import RE2 from 're2';
-<<<<<<< HEAD
-import type { MiNote } from '@/models/entities/Note.js';
-import type { MiUser } from '@/models/entities/User.js';
-=======
 import type { MiNote } from '@/models/Note.js';
 import type { MiUser } from '@/models/User.js';
->>>>>>> f32915b5
 
 type NoteLike = {
 	userId: MiNote['userId'];
