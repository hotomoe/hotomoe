--- conflicted
+++ resolved
@@ -4,12 +4,9 @@
  */
 
 import { Inject, Injectable } from '@nestjs/common';
+import RE2 from 're2';
 import { summaly } from '@misskey-dev/summaly';
-<<<<<<< HEAD
-import RE2 from 're2';
-=======
 import { SummalyResult } from '@misskey-dev/summaly/built/summary.js';
->>>>>>> 831c74a2
 import { DI } from '@/di-symbols.js';
 import type { Config } from '@/config.js';
 import { MetaService } from '@/core/MetaService.js';
