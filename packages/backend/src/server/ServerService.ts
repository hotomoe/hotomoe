import cluster from 'node:cluster';
import os from 'node:os';
import * as fs from 'node:fs';
import { fileURLToPath } from 'node:url';
import { Inject, Injectable, OnApplicationShutdown } from '@nestjs/common';
import Fastify, { FastifyInstance } from 'fastify';
import fastifyStatic from '@fastify/static';
import { IsNull } from 'typeorm';
import { GlobalEventService } from '@/core/GlobalEventService.js';
import type { Config } from '@/config.js';
import type { EmojisRepository, UserProfilesRepository, UsersRepository } from '@/models/index.js';
import { DI } from '@/di-symbols.js';
import type Logger from '@/logger.js';
import * as Acct from '@/misc/acct.js';
import { genIdenticon } from '@/misc/gen-identicon.js';
import { createTemp } from '@/misc/create-temp.js';
import { UserEntityService } from '@/core/entities/UserEntityService.js';
import { LoggerService } from '@/core/LoggerService.js';
import { bindThis } from '@/decorators.js';
import { MetaService } from '@/core/MetaService.js';
import { ActivityPubServerService } from './ActivityPubServerService.js';
import { NodeinfoServerService } from './NodeinfoServerService.js';
import { ApiServerService } from './api/ApiServerService.js';
import { StreamingApiServerService } from './api/StreamingApiServerService.js';
import { WellKnownServerService } from './WellKnownServerService.js';
import { FileServerService } from './FileServerService.js';
import { ClientServerService } from './web/ClientServerService.js';
import { OpenApiServerService } from './api/openapi/OpenApiServerService.js';

const _dirname = fileURLToPath(new URL('.', import.meta.url));

@Injectable()
export class ServerService implements OnApplicationShutdown {
	private logger: Logger;
	#fastify: FastifyInstance;

	constructor(
		@Inject(DI.config)
		private config: Config,

		@Inject(DI.usersRepository)
		private usersRepository: UsersRepository,

		@Inject(DI.userProfilesRepository)
		private userProfilesRepository: UserProfilesRepository,

		@Inject(DI.emojisRepository)
		private emojisRepository: EmojisRepository,

		private metaService: MetaService,
		private userEntityService: UserEntityService,
		private apiServerService: ApiServerService,
		private openApiServerService: OpenApiServerService,
		private streamingApiServerService: StreamingApiServerService,
		private activityPubServerService: ActivityPubServerService,
		private wellKnownServerService: WellKnownServerService,
		private nodeinfoServerService: NodeinfoServerService,
		private fileServerService: FileServerService,
		private clientServerService: ClientServerService,
		private globalEventService: GlobalEventService,
		private loggerService: LoggerService,
	) {
		this.logger = this.loggerService.getLogger('server', 'gray', false);
	}

	@bindThis
	public async launch() {
		const fastify = Fastify({
			trustProxy: true,
			logger: !['production', 'test'].includes(process.env.NODE_ENV ?? ''),
		});
		this.#fastify = fastify;

		// HSTS
		// 6months (15552000sec)
		if (this.config.url.startsWith('https') && !this.config.disableHsts) {
			fastify.addHook('onRequest', (request, reply, done) => {
				reply.header('strict-transport-security', 'max-age=15552000; preload');
				done();
			});
		}

		// Register non-serving static server so that the child services can use reply.sendFile.
		// `root` here is just a placeholder and each call must use its own `rootPath`.
		fastify.register(fastifyStatic, {
			root: _dirname,
			serve: false,
		});

		const hostname = os.hostname();
		fastify.addHook('onRequest', (request, reply, done) => {
			reply.header('x-worker-host', hostname);
			done();
		});

		fastify.register(this.apiServerService.createServer, { prefix: '/api' });
		fastify.register(this.openApiServerService.createServer);
		fastify.register(this.fileServerService.createServer);
		fastify.register(this.activityPubServerService.createServer);
		fastify.register(this.nodeinfoServerService.createServer);
		fastify.register(this.wellKnownServerService.createServer);

		fastify.get<{ Params: { path: string }; Querystring: { static?: any; badge?: any; }; }>('/emoji/:path(.*)', async (request, reply) => {
			const path = request.params.path;

			reply.header('Cache-Control', 'public, max-age=86400');

			if (!path.match(/^[a-zA-Z0-9\-_@\.]+?\.webp$/)) {
				reply.code(404);
				return;
			}

			const name = path.split('@')[0].replace('.webp', '');
			const host = path.split('@')[1]?.replace('.webp', '');

			const emoji = await this.emojisRepository.findOneBy({
				// `@.` is the spec of ReactionService.decodeReaction
				host: (host == null || host === '.') ? IsNull() : host,
				name: name,
			});

			reply.header('Content-Security-Policy', 'default-src \'none\'; style-src \'unsafe-inline\'');

			if (emoji == null) {
				if ('fallback' in request.query) {
					return await reply.redirect('/static-assets/emoji-unknown.png');
				} else {
					reply.code(404);
					return;
				}
			}

			let url: URL;
			if ('badge' in request.query) {
				url = new URL(`${this.config.mediaProxy}/emoji.png`);
				// || emoji.originalUrl してるのは後方互換性のため（publicUrlはstringなので??はだめ）
				url.searchParams.set('url', emoji.publicUrl || emoji.originalUrl);
				url.searchParams.set('badge', '1');
			} else {
				url = new URL(`${this.config.mediaProxy}/emoji.webp`);
				// || emoji.originalUrl してるのは後方互換性のため（publicUrlはstringなので??はだめ）
				url.searchParams.set('url', emoji.publicUrl || emoji.originalUrl);
				url.searchParams.set('emoji', '1');
				if ('static' in request.query) url.searchParams.set('static', '1');
			}

			return await reply.redirect(
				301,
				url.toString(),
			);
		});

		fastify.get<{ Params: { acct: string } }>('/avatar/@:acct', async (request, reply) => {
			const { username, host } = Acct.parse(request.params.acct);
			const user = await this.usersRepository.findOne({
				where: {
					usernameLower: username.toLowerCase(),
					host: (host == null) || (host === this.config.host) ? IsNull() : host,
					isSuspended: false,
				},
			});

			reply.header('Cache-Control', 'public, max-age=86400');

			if (user) {
				reply.redirect(user.avatarUrl ?? this.userEntityService.getIdenticonUrl(user));
			} else {
				reply.redirect('/static-assets/user-unknown.png');
			}
		});

		fastify.get<{ Params: { x: string } }>('/identicon/:x', async (request, reply) => {
<<<<<<< HEAD
			/*
			const [temp, cleanup] = await createTemp();
			await genIdenticon(request.params.x, fs.createWriteStream(temp));
			reply.header('Content-Type', 'image/png');
			reply.header('Cache-Control', 'public, max-age=86400');
			return fs.createReadStream(temp).on('close', () => cleanup());
			*/
			return reply.redirect('/static-assets/avatar.png');
=======
			reply.header('Content-Type', 'image/png');
			reply.header('Cache-Control', 'public, max-age=86400');

			if ((await this.metaService.fetch()).enableIdenticonGeneration) {
				const [temp, cleanup] = await createTemp();
				await genIdenticon(request.params.x, fs.createWriteStream(temp));
				return fs.createReadStream(temp).on('close', () => cleanup());
			} else {
				return reply.redirect('/static-assets/avatar.png');
			}
>>>>>>> 4e24aff4
		});

		fastify.get<{ Params: { code: string } }>('/verify-email/:code', async (request, reply) => {
			const profile = await this.userProfilesRepository.findOneBy({
				emailVerifyCode: request.params.code,
			});

			if (profile != null) {
				await this.userProfilesRepository.update({ userId: profile.userId }, {
					emailVerified: true,
					emailVerifyCode: null,
				});

				this.globalEventService.publishMainStream(profile.userId, 'meUpdated', await this.userEntityService.pack(profile.userId, { id: profile.userId }, {
					detail: true,
					includeSecrets: true,
				}));

				reply.code(200);
				return 'Verify succeeded!';
			} else {
				reply.code(404);
				return;
			}
		});

		fastify.register(this.clientServerService.createServer);

		this.streamingApiServerService.attach(fastify.server);

		fastify.server.on('error', err => {
			switch ((err as any).code) {
				case 'EACCES':
					this.logger.error(`You do not have permission to listen on port ${this.config.port}.`);
					break;
				case 'EADDRINUSE':
					this.logger.error(`Port ${this.config.port} is already in use by another process.`);
					break;
				default:
					this.logger.error(err);
					break;
			}

			if (cluster.isWorker) {
				process.send!('listenFailed');
			} else {
				// disableClustering
				process.exit(1);
			}
		});

		if (this.config.socket) {
			if (fs.existsSync(this.config.socket)) {
				fs.unlinkSync(this.config.socket);
			}
			fastify.listen({ path: this.config.socket }, (err, address) => {
				if (this.config.chmodSocket) {
					fs.chmodSync(this.config.socket!, this.config.chmodSocket);
				}
			});
		} else {
			fastify.listen({ port: this.config.port, host: '0.0.0.0' });
		}

		await fastify.ready();
	}

	@bindThis
	public async dispose(): Promise<void> {
		await this.streamingApiServerService.detach();
		await this.#fastify.close();
	}

	@bindThis
	async onApplicationShutdown(signal: string): Promise<void> {
		await this.dispose();
	}
}<|MERGE_RESOLUTION|>--- conflicted
+++ resolved
@@ -170,16 +170,6 @@
 		});
 
 		fastify.get<{ Params: { x: string } }>('/identicon/:x', async (request, reply) => {
-<<<<<<< HEAD
-			/*
-			const [temp, cleanup] = await createTemp();
-			await genIdenticon(request.params.x, fs.createWriteStream(temp));
-			reply.header('Content-Type', 'image/png');
-			reply.header('Cache-Control', 'public, max-age=86400');
-			return fs.createReadStream(temp).on('close', () => cleanup());
-			*/
-			return reply.redirect('/static-assets/avatar.png');
-=======
 			reply.header('Content-Type', 'image/png');
 			reply.header('Cache-Control', 'public, max-age=86400');
 
@@ -190,7 +180,6 @@
 			} else {
 				return reply.redirect('/static-assets/avatar.png');
 			}
->>>>>>> 4e24aff4
 		});
 
 		fastify.get<{ Params: { code: string } }>('/verify-email/:code', async (request, reply) => {
