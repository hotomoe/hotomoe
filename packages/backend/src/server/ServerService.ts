import cluster from 'node:cluster';
import os from 'node:os';
import * as fs from 'node:fs';
import { fileURLToPath } from 'node:url';
import { Inject, Injectable, OnApplicationShutdown } from '@nestjs/common';
import Fastify, { FastifyInstance } from 'fastify';
import fastifyStatic from '@fastify/static';
import { IsNull } from 'typeorm';
import { GlobalEventService } from '@/core/GlobalEventService.js';
import type { Config } from '@/config.js';
import type { EmojisRepository, UserProfilesRepository, UsersRepository } from '@/models/index.js';
import { DI } from '@/di-symbols.js';
import type Logger from '@/logger.js';
import * as Acct from '@/misc/acct.js';
import { genIdenticon } from '@/misc/gen-identicon.js';
import { createTemp } from '@/misc/create-temp.js';
import { UserEntityService } from '@/core/entities/UserEntityService.js';
import { LoggerService } from '@/core/LoggerService.js';
import { bindThis } from '@/decorators.js';
import { ActivityPubServerService } from './ActivityPubServerService.js';
import { NodeinfoServerService } from './NodeinfoServerService.js';
import { ApiServerService } from './api/ApiServerService.js';
import { StreamingApiServerService } from './api/StreamingApiServerService.js';
import { WellKnownServerService } from './WellKnownServerService.js';
import { FileServerService } from './FileServerService.js';
import { ClientServerService } from './web/ClientServerService.js';
import { OpenApiServerService } from './api/openapi/OpenApiServerService.js';

const _dirname = fileURLToPath(new URL('.', import.meta.url));

@Injectable()
export class ServerService implements OnApplicationShutdown {
	private logger: Logger;
	#fastify: FastifyInstance;

	constructor(
		@Inject(DI.config)
		private config: Config,

		@Inject(DI.usersRepository)
		private usersRepository: UsersRepository,

		@Inject(DI.userProfilesRepository)
		private userProfilesRepository: UserProfilesRepository,

		@Inject(DI.emojisRepository)
		private emojisRepository: EmojisRepository,

		private userEntityService: UserEntityService,
		private apiServerService: ApiServerService,
		private openApiServerService: OpenApiServerService,
		private streamingApiServerService: StreamingApiServerService,
		private activityPubServerService: ActivityPubServerService,
		private wellKnownServerService: WellKnownServerService,
		private nodeinfoServerService: NodeinfoServerService,
		private fileServerService: FileServerService,
		private clientServerService: ClientServerService,
		private globalEventService: GlobalEventService,
		private loggerService: LoggerService,
	) {
		this.logger = this.loggerService.getLogger('server', 'gray', false);
	}

	@bindThis
	public async launch() {
		const fastify = Fastify({
			trustProxy: true,
			logger: !['production', 'test'].includes(process.env.NODE_ENV ?? ''),
		});
		this.#fastify = fastify;

		// HSTS
		// 6months (15552000sec)
		if (this.config.url.startsWith('https') && !this.config.disableHsts) {
			fastify.addHook('onRequest', (request, reply, done) => {
				reply.header('strict-transport-security', 'max-age=15552000; preload');
				done();
			});
		}

<<<<<<< HEAD
		const hostname = os.hostname();
		fastify.addHook('onRequest', (request, reply, done) => {
			reply.header('x-worker-host', hostname);
			done();
=======
		// Register non-serving static server so that the child services can use reply.sendFile.
		// `root` here is just a placeholder and each call must use its own `rootPath`.
		fastify.register(fastifyStatic, {
			root: _dirname,
			serve: false,
>>>>>>> a096f621
		});

		fastify.register(this.apiServerService.createServer, { prefix: '/api' });
		fastify.register(this.openApiServerService.createServer);
		fastify.register(this.fileServerService.createServer);
		fastify.register(this.activityPubServerService.createServer);
		fastify.register(this.nodeinfoServerService.createServer);
		fastify.register(this.wellKnownServerService.createServer);

		fastify.get<{ Params: { path: string }; Querystring: { static?: any; badge?: any; }; }>('/emoji/:path(.*)', async (request, reply) => {
			const path = request.params.path;

			reply.header('Cache-Control', 'public, max-age=86400');

			if (!path.match(/^[a-zA-Z0-9\-_@\.]+?\.webp$/)) {
				reply.code(404);
				return;
			}

			const name = path.split('@')[0].replace('.webp', '');
			const host = path.split('@')[1]?.replace('.webp', '');

			const emoji = await this.emojisRepository.findOneBy({
				// `@.` is the spec of ReactionService.decodeReaction
				host: (host == null || host === '.') ? IsNull() : host,
				name: name,
			});

			reply.header('Content-Security-Policy', 'default-src \'none\'; style-src \'unsafe-inline\'');

			if (emoji == null) {
				if ('fallback' in request.query) {
					return await reply.redirect('/static-assets/emoji-unknown.png');
				} else {
					reply.code(404);
					return;
				}
			}

			let url: URL;
			if ('badge' in request.query) {
				url = new URL(`${this.config.mediaProxy}/emoji.png`);
				// || emoji.originalUrl してるのは後方互換性のため（publicUrlはstringなので??はだめ）
				url.searchParams.set('url', emoji.publicUrl || emoji.originalUrl);
				url.searchParams.set('badge', '1');
			} else {
				url = new URL(`${this.config.mediaProxy}/emoji.webp`);
				// || emoji.originalUrl してるのは後方互換性のため（publicUrlはstringなので??はだめ）
				url.searchParams.set('url', emoji.publicUrl || emoji.originalUrl);
				url.searchParams.set('emoji', '1');
				if ('static' in request.query) url.searchParams.set('static', '1');
			}

			return await reply.redirect(
				301,
				url.toString(),
			);
		});

		fastify.get<{ Params: { acct: string } }>('/avatar/@:acct', async (request, reply) => {
			const { username, host } = Acct.parse(request.params.acct);
			const user = await this.usersRepository.findOne({
				where: {
					usernameLower: username.toLowerCase(),
					host: (host == null) || (host === this.config.host) ? IsNull() : host,
					isSuspended: false,
				},
			});

			reply.header('Cache-Control', 'public, max-age=86400');

			if (user) {
				reply.redirect(user.avatarUrl ?? this.userEntityService.getIdenticonUrl(user));
			} else {
				reply.redirect('/static-assets/user-unknown.png');
			}
		});

		fastify.get<{ Params: { x: string } }>('/identicon/:x', async (request, reply) => {
			const [temp, cleanup] = await createTemp();
			await genIdenticon(request.params.x, fs.createWriteStream(temp));
			reply.header('Content-Type', 'image/png');
			reply.header('Cache-Control', 'public, max-age=86400');
			return fs.createReadStream(temp).on('close', () => cleanup());
		});

		fastify.get<{ Params: { code: string } }>('/verify-email/:code', async (request, reply) => {
			const profile = await this.userProfilesRepository.findOneBy({
				emailVerifyCode: request.params.code,
			});

			if (profile != null) {
				await this.userProfilesRepository.update({ userId: profile.userId }, {
					emailVerified: true,
					emailVerifyCode: null,
				});

				this.globalEventService.publishMainStream(profile.userId, 'meUpdated', await this.userEntityService.pack(profile.userId, { id: profile.userId }, {
					detail: true,
					includeSecrets: true,
				}));

				reply.code(200);
				return 'Verify succeeded!';
			} else {
				reply.code(404);
				return;
			}
		});

		fastify.register(this.clientServerService.createServer);

		this.streamingApiServerService.attachStreamingApi(fastify.server);

		fastify.server.on('error', err => {
			switch ((err as any).code) {
				case 'EACCES':
					this.logger.error(`You do not have permission to listen on port ${this.config.port}.`);
					break;
				case 'EADDRINUSE':
					this.logger.error(`Port ${this.config.port} is already in use by another process.`);
					break;
				default:
					this.logger.error(err);
					break;
			}

			if (cluster.isWorker) {
				process.send!('listenFailed');
			} else {
				// disableClustering
				process.exit(1);
			}
		});

		fastify.listen({ port: this.config.port, host: '0.0.0.0' });

		await fastify.ready();
	}

	async onApplicationShutdown(signal: string): Promise<void> {
		await this.#fastify.close();
	}
}<|MERGE_RESOLUTION|>--- conflicted
+++ resolved
@@ -78,18 +78,11 @@
 			});
 		}
 
-<<<<<<< HEAD
-		const hostname = os.hostname();
-		fastify.addHook('onRequest', (request, reply, done) => {
-			reply.header('x-worker-host', hostname);
-			done();
-=======
 		// Register non-serving static server so that the child services can use reply.sendFile.
 		// `root` here is just a placeholder and each call must use its own `rootPath`.
 		fastify.register(fastifyStatic, {
 			root: _dirname,
 			serve: false,
->>>>>>> a096f621
 		});
 
 		fastify.register(this.apiServerService.createServer, { prefix: '/api' });
