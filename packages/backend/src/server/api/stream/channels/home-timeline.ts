--- conflicted
+++ resolved
@@ -51,19 +51,10 @@
 		}
 
 		// Ignore notes from instances the user has muted
-<<<<<<< HEAD
-		if (isInstanceMuted(note, new Set<string>(this.userProfile!.mutedInstances ?? []))) return;
+		if (isInstanceMuted(note, new Set<string>(this.userProfile!.mutedInstances))) return;
 
 		// ファイルを含まない投稿は除外
 		if (this.withFiles && (note.files === undefined || note.files.length === 0)) return;
-
-		if (['followers', 'specified'].includes(note.visibility)) {
-			note = await this.noteEntityService.pack(note.id, this.user!, {
-				detail: true,
-			});
-=======
-		if (isInstanceMuted(note, new Set<string>(this.userProfile!.mutedInstances))) return;
->>>>>>> 3043b525
 
 		if (note.visibility === 'followers') {
 			if (!isMe && !Object.hasOwn(this.following, note.userId)) return;
