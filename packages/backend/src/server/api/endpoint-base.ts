--- conflicted
+++ resolved
@@ -6,13 +6,8 @@
 import * as fs from 'node:fs';
 import _Ajv from 'ajv';
 import type { Schema, SchemaType } from '@/misc/json-schema.js';
-<<<<<<< HEAD
-import type { MiLocalUser } from '@/models/entities/User.js';
-import type { MiAccessToken } from '@/models/entities/AccessToken.js';
-=======
 import type { MiLocalUser } from '@/models/User.js';
 import type { MiAccessToken } from '@/models/AccessToken.js';
->>>>>>> f32915b5
 import { ApiError } from './error.js';
 import type { IEndpointMeta } from './endpoints.js';
 
