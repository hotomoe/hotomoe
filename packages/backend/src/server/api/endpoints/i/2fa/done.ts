--- conflicted
+++ resolved
@@ -54,13 +54,7 @@
 				throw new Error('not verified');
 			}
 
-<<<<<<< HEAD
-			const backupCodes = Array.from({ length: 20 }, () => {
-				return new OTPAuth.Secret().base32;
-			});
-=======
-			const backupCodes = Array.from({ length: 5 }, () => new OTPAuth.Secret().base32);
->>>>>>> f32915b5
+			const backupCodes = Array.from({ length: 20 }, () => new OTPAuth.Secret().base32);
 
 			await this.userProfilesRepository.update(me.id, {
 				twoFactorSecret: profile.twoFactorTempSecret,
