--- conflicted
+++ resolved
@@ -266,11 +266,7 @@
 			if (ps.followersVisibility !== undefined) profileUpdates.followersVisibility = ps.followersVisibility;
 			if (ps.mutedWords !== undefined) {
 				const length = ps.mutedWords.length;
-<<<<<<< HEAD
-				if (length > (await this.roleService.getUserPolicies(user.id)).wordMuteLimit) {
-=======
 				if (length > policy.wordMuteLimit) {
->>>>>>> cb803f4e
 					throw new ApiError(meta.errors.tooManyMutedWords);
 				}
 
