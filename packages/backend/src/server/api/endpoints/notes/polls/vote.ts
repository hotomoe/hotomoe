/*
 * SPDX-FileCopyrightText: syuilo and other misskey contributors
 * SPDX-License-Identifier: AGPL-3.0-only
 */

import { Inject, Injectable } from '@nestjs/common';
<<<<<<< HEAD
import type { UsersRepository, PollsRepository, PollVotesRepository } from '@/models/index.js';
import type { MiRemoteUser } from '@/models/entities/User.js';
=======
import type { UsersRepository, PollsRepository, PollVotesRepository } from '@/models/_.js';
import type { MiRemoteUser } from '@/models/User.js';
>>>>>>> f32915b5
import { IdService } from '@/core/IdService.js';
import { Endpoint } from '@/server/api/endpoint-base.js';
import { GetterService } from '@/server/api/GetterService.js';
import { QueueService } from '@/core/QueueService.js';
import { PollService } from '@/core/PollService.js';
import { ApRendererService } from '@/core/activitypub/ApRendererService.js';
import { GlobalEventService } from '@/core/GlobalEventService.js';
import { DI } from '@/di-symbols.js';
import { UserBlockingService } from '@/core/UserBlockingService.js';
import { ApiError } from '../../../error.js';

export const meta = {
	tags: ['notes'],

	requireCredential: true,
	requireRolePolicy: 'canUpdateContent',

	prohibitMoved: true,

	kind: 'write:votes',

	errors: {
		noSuchNote: {
			message: 'No such note.',
			code: 'NO_SUCH_NOTE',
			id: 'ecafbd2e-c283-4d6d-aecb-1a0a33b75396',
		},

		noPoll: {
			message: 'The note does not attach a poll.',
			code: 'NO_POLL',
			id: '5f979967-52d9-4314-a911-1c673727f92f',
		},

		invalidChoice: {
			message: 'Choice ID is invalid.',
			code: 'INVALID_CHOICE',
			id: 'e0cc9a04-f2e8-41e4-a5f1-4127293260cc',
		},

		alreadyVoted: {
			message: 'You have already voted.',
			code: 'ALREADY_VOTED',
			id: '0963fc77-efac-419b-9424-b391608dc6d8',
		},

		alreadyExpired: {
			message: 'The poll is already expired.',
			code: 'ALREADY_EXPIRED',
			id: '1022a357-b085-4054-9083-8f8de358337e',
		},

		youHaveBeenBlocked: {
			message: 'You cannot vote this poll because you have been blocked by this user.',
			code: 'YOU_HAVE_BEEN_BLOCKED',
			id: '85a5377e-b1e9-4617-b0b9-5bea73331e49',
		},
	},
} as const;

export const paramDef = {
	type: 'object',
	properties: {
		noteId: { type: 'string', format: 'misskey:id' },
		choice: { type: 'integer' },
	},
	required: ['noteId', 'choice'],
} as const;

// TODO: ロジックをサービスに切り出す

@Injectable()
export default class extends Endpoint<typeof meta, typeof paramDef> { // eslint-disable-line import/no-default-export
	constructor(
		@Inject(DI.usersRepository)
		private usersRepository: UsersRepository,

		@Inject(DI.pollsRepository)
		private pollsRepository: PollsRepository,

		@Inject(DI.pollVotesRepository)
		private pollVotesRepository: PollVotesRepository,

		private idService: IdService,
		private getterService: GetterService,
		private queueService: QueueService,
		private pollService: PollService,
		private apRendererService: ApRendererService,
		private globalEventService: GlobalEventService,
		private userBlockingService: UserBlockingService,
	) {
		super(meta, paramDef, async (ps, me) => {
			const createdAt = new Date();

			// Get votee
			const note = await this.getterService.getNote(ps.noteId).catch(err => {
				if (err.id === '9725d0ce-ba28-4dde-95a7-2cbb2c15de24') throw new ApiError(meta.errors.noSuchNote);
				throw err;
			});

			if (!note.hasPoll) {
				throw new ApiError(meta.errors.noPoll);
			}

			// Check blocking
			if (note.userId !== me.id) {
				const blocked = await this.userBlockingService.checkBlocked(note.userId, me.id);
				if (blocked) {
					throw new ApiError(meta.errors.youHaveBeenBlocked);
				}
			}

			const poll = await this.pollsRepository.findOneByOrFail({ noteId: note.id });

			if (poll.expiresAt && poll.expiresAt < createdAt) {
				throw new ApiError(meta.errors.alreadyExpired);
			}

			if (poll.choices[ps.choice] == null) {
				throw new ApiError(meta.errors.invalidChoice);
			}

			// if already voted
			const exist = await this.pollVotesRepository.findBy({
				noteId: note.id,
				userId: me.id,
			});

			if (exist.length) {
				if (poll.multiple) {
					if (exist.some(x => x.choice === ps.choice)) {
						throw new ApiError(meta.errors.alreadyVoted);
					}
				} else {
					throw new ApiError(meta.errors.alreadyVoted);
				}
			}

			// Create vote
			const vote = await this.pollVotesRepository.insert({
				id: this.idService.genId(),
				createdAt,
				noteId: note.id,
				userId: me.id,
				choice: ps.choice,
			}).then(x => this.pollVotesRepository.findOneByOrFail(x.identifiers[0]));

			// Increment votes count
			const index = ps.choice + 1; // In SQL, array index is 1 based
			await this.pollsRepository.query(`UPDATE poll SET votes[${index}] = votes[${index}] + 1 WHERE "noteId" = '${poll.noteId}'`);

			this.globalEventService.publishNoteStream(note.id, 'pollVoted', {
				choice: ps.choice,
				userId: me.id,
			});

			// リモート投票の場合リプライ送信
			if (note.userHost != null) {
				const pollOwner = await this.usersRepository.findOneByOrFail({ id: note.userId }) as MiRemoteUser;

				this.queueService.deliver(me, this.apRendererService.addContext(await this.apRendererService.renderVote(me, vote, note, poll, pollOwner)), pollOwner.inbox, false);
			}

			// リモートフォロワーにUpdate配信
			this.pollService.deliverQuestionUpdate(note.id);
		});
	}
}<|MERGE_RESOLUTION|>--- conflicted
+++ resolved
@@ -4,13 +4,8 @@
  */
 
 import { Inject, Injectable } from '@nestjs/common';
-<<<<<<< HEAD
-import type { UsersRepository, PollsRepository, PollVotesRepository } from '@/models/index.js';
-import type { MiRemoteUser } from '@/models/entities/User.js';
-=======
 import type { UsersRepository, PollsRepository, PollVotesRepository } from '@/models/_.js';
 import type { MiRemoteUser } from '@/models/User.js';
->>>>>>> f32915b5
 import { IdService } from '@/core/IdService.js';
 import { Endpoint } from '@/server/api/endpoint-base.js';
 import { GetterService } from '@/server/api/GetterService.js';
