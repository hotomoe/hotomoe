/*
 * SPDX-FileCopyrightText: syuilo and other misskey contributors
 * SPDX-License-Identifier: AGPL-3.0-only
 */

import { Inject, Injectable } from '@nestjs/common';
<<<<<<< HEAD
import type { NoteReactionsRepository } from '@/models/index.js';
import type { MiNoteReaction } from '@/models/entities/NoteReaction.js';
=======
import { Brackets, type FindOptionsWhere } from 'typeorm';
import type { NoteReactionsRepository } from '@/models/_.js';
import type { MiNoteReaction } from '@/models/NoteReaction.js';
>>>>>>> f32915b5
import { Endpoint } from '@/server/api/endpoint-base.js';
import { NoteReactionEntityService } from '@/core/entities/NoteReactionEntityService.js';
import { DI } from '@/di-symbols.js';
import { QueryService } from '@/core/QueryService.js';

export const meta = {
	tags: ['notes', 'reactions'],

	requireCredential: false,

	allowGet: true,
	cacheSec: 60,

	res: {
		type: 'array',
		optional: false, nullable: false,
		items: {
			type: 'object',
			optional: false, nullable: false,
			ref: 'NoteReaction',
		},
	},

	errors: {
		noSuchNote: {
			message: 'No such note.',
			code: 'NO_SUCH_NOTE',
			id: '263fff3d-d0e1-4af4-bea7-8408059b451a',
		},
	},
} as const;

export const paramDef = {
	type: 'object',
	properties: {
		noteId: { type: 'string', format: 'misskey:id' },
		type: { type: 'string', nullable: true },
		limit: { type: 'integer', minimum: 1, maximum: 100, default: 10 },
		sinceId: { type: 'string', format: 'misskey:id' },
		untilId: { type: 'string', format: 'misskey:id' },
	},
	required: ['noteId'],
} as const;

@Injectable()
export default class extends Endpoint<typeof meta, typeof paramDef> { // eslint-disable-line import/no-default-export
	constructor(
		@Inject(DI.noteReactionsRepository)
		private noteReactionsRepository: NoteReactionsRepository,

		private noteReactionEntityService: NoteReactionEntityService,
		private queryService: QueryService,
	) {
		super(meta, paramDef, async (ps, me) => {
<<<<<<< HEAD
			const query = {
				noteId: ps.noteId,
			} as FindOptionsWhere<MiNoteReaction>;
=======
			const query = this.queryService.makePaginationQuery(this.noteReactionsRepository.createQueryBuilder('reaction'), ps.sinceId, ps.untilId)
				.andWhere('reaction.noteId = :noteId', { noteId: ps.noteId })
				.leftJoinAndSelect('reaction.user', 'user')
				.leftJoinAndSelect('reaction.note', 'note');
>>>>>>> f32915b5

			if (ps.type) {
				// ローカルリアクションはホスト名が . とされているが
				// DB 上ではそうではないので、必要に応じて変換
				const suffix = '@.:';
				const type = ps.type.endsWith(suffix) ? ps.type.slice(0, ps.type.length - suffix.length) + ':' : ps.type;
				query.andWhere('reaction.reaction = :type', { type });
			}

			const reactions = await query.limit(ps.limit).getMany();

			return await this.noteReactionEntityService.packMany(reactions, me);
		});
	}
}<|MERGE_RESOLUTION|>--- conflicted
+++ resolved
@@ -4,14 +4,9 @@
  */
 
 import { Inject, Injectable } from '@nestjs/common';
-<<<<<<< HEAD
-import type { NoteReactionsRepository } from '@/models/index.js';
-import type { MiNoteReaction } from '@/models/entities/NoteReaction.js';
-=======
 import { Brackets, type FindOptionsWhere } from 'typeorm';
 import type { NoteReactionsRepository } from '@/models/_.js';
 import type { MiNoteReaction } from '@/models/NoteReaction.js';
->>>>>>> f32915b5
 import { Endpoint } from '@/server/api/endpoint-base.js';
 import { NoteReactionEntityService } from '@/core/entities/NoteReactionEntityService.js';
 import { DI } from '@/di-symbols.js';
@@ -66,16 +61,10 @@
 		private queryService: QueryService,
 	) {
 		super(meta, paramDef, async (ps, me) => {
-<<<<<<< HEAD
-			const query = {
-				noteId: ps.noteId,
-			} as FindOptionsWhere<MiNoteReaction>;
-=======
 			const query = this.queryService.makePaginationQuery(this.noteReactionsRepository.createQueryBuilder('reaction'), ps.sinceId, ps.untilId)
 				.andWhere('reaction.noteId = :noteId', { noteId: ps.noteId })
 				.leftJoinAndSelect('reaction.user', 'user')
 				.leftJoinAndSelect('reaction.note', 'note');
->>>>>>> f32915b5
 
 			if (ps.type) {
 				// ローカルリアクションはホスト名が . とされているが
