/*
 * SPDX-FileCopyrightText: syuilo and other misskey contributors
 * SPDX-License-Identifier: AGPL-3.0-only
 */

import { Inject, Injectable } from '@nestjs/common';
<<<<<<< HEAD
import type { MiNote } from '@/models/entities/Note.js';
import type { NotesRepository } from '@/models/index.js';
=======
import type { MiNote } from '@/models/Note.js';
import type { NotesRepository } from '@/models/_.js';
>>>>>>> f32915b5
import { Endpoint } from '@/server/api/endpoint-base.js';
import { NoteEntityService } from '@/core/entities/NoteEntityService.js';
import { DI } from '@/di-symbols.js';
import { GetterService } from '@/server/api/GetterService.js';
import { ApiError } from '../../error.js';

export const meta = {
	tags: ['notes'],

	requireCredential: false,

	res: {
		type: 'array',
		optional: false, nullable: false,
		items: {
			type: 'object',
			optional: false, nullable: false,
			ref: 'Note',
		},
	},

	errors: {
		noSuchNote: {
			message: 'No such note.',
			code: 'NO_SUCH_NOTE',
			id: 'e1035875-9551-45ec-afa8-1ded1fcb53c8',
		},
	},
} as const;

export const paramDef = {
	type: 'object',
	properties: {
		noteId: { type: 'string', format: 'misskey:id' },
		limit: { type: 'integer', minimum: 1, maximum: 100, default: 10 },
		offset: { type: 'integer', default: 0 },
	},
	required: ['noteId'],
} as const;

@Injectable()
export default class extends Endpoint<typeof meta, typeof paramDef> { // eslint-disable-line import/no-default-export
	constructor(
		@Inject(DI.notesRepository)
		private notesRepository: NotesRepository,

		private noteEntityService: NoteEntityService,
		private getterService: GetterService,
	) {
		super(meta, paramDef, async (ps, me) => {
			const note = await this.getterService.getNote(ps.noteId).catch(err => {
				if (err.id === '9725d0ce-ba28-4dde-95a7-2cbb2c15de24') throw new ApiError(meta.errors.noSuchNote);
				throw err;
			});

			const conversation: MiNote[] = [];
			let i = 0;

			const get = async (id: any) => {
				i++;
				const p = await this.notesRepository.findOneBy({ id });
				if (p == null) return;

				if (i > ps.offset!) {
					conversation.push(p);
				}

				if (conversation.length === ps.limit) {
					return;
				}

				if (p.replyId) {
					await get(p.replyId);
				}
			};

			if (note.replyId) {
				await get(note.replyId);
			}

			return await this.noteEntityService.packMany(conversation, me);
		});
	}
}<|MERGE_RESOLUTION|>--- conflicted
+++ resolved
@@ -4,13 +4,8 @@
  */
 
 import { Inject, Injectable } from '@nestjs/common';
-<<<<<<< HEAD
-import type { MiNote } from '@/models/entities/Note.js';
-import type { NotesRepository } from '@/models/index.js';
-=======
 import type { MiNote } from '@/models/Note.js';
 import type { NotesRepository } from '@/models/_.js';
->>>>>>> f32915b5
 import { Endpoint } from '@/server/api/endpoint-base.js';
 import { NoteEntityService } from '@/core/entities/NoteEntityService.js';
 import { DI } from '@/di-symbols.js';
