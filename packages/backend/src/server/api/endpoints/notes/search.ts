import { In } from 'typeorm';
import { Inject, Injectable } from '@nestjs/common';
import type { NotesRepository } from '@/models/index.js';
import { Endpoint } from '@/server/api/endpoint-base.js';
import { QueryService } from '@/core/QueryService.js';
import { NoteEntityService } from '@/core/entities/NoteEntityService.js';
import type { Config } from '@/config.js';
import { DI } from '@/di-symbols.js';
import { sqlLikeEscape } from '@/misc/sql-like-escape.js';

export const meta = {
	tags: ['notes'],

	requireCredential: false,

	res: {
		type: 'array',
		optional: false, nullable: false,
		items: {
			type: 'object',
			optional: false, nullable: false,
			ref: 'Note',
		},
	},

	errors: {
	},
} as const;

export const paramDef = {
	type: 'object',
	properties: {
		query: { type: 'string' },
		sinceId: { type: 'string', format: 'misskey:id' },
		untilId: { type: 'string', format: 'misskey:id' },
		limit: { type: 'integer', minimum: 1, maximum: 100, default: 10 },
		offset: { type: 'integer', default: 0 },
		host: {
			type: 'string',
			nullable: true,
			description: 'The local host is represented with `null`.',
		},
		userId: { type: 'string', format: 'misskey:id', nullable: true, default: null },
		channelId: { type: 'string', format: 'misskey:id', nullable: true, default: null },
	},
	required: ['query'],
} as const;

<<<<<<< HEAD
// eslint-disable-next-line import/no-default-export
export default define(meta, paramDef, async (ps, me) => {
	if (es == null) {
		let searchOperator = '&@~';
		const query = makePaginationQuery(Notes.createQueryBuilder('note'), ps.sinceId, ps.untilId);
		const searchModeRegex = /mode:(full|fuzzy|exact) /g;
		const sinceRegex = /since:([0-9]{4}-(0[1-9]|1[0-2])-(0[1-9]|[12][0-9]|3[01])) /g;
		const untilRegex = /until:([0-9]{4}-(0[1-9]|1[0-2])-(0[1-9]|[12][0-9]|3[01])) /g;
		const hostRegex = /host:([a-zA-Z0-9.-]+) /g;

		if (ps.userId) {
			query.andWhere('note.userId = :userId', { userId: ps.userId });
		} else if (ps.channelId) {
			query.andWhere('note.channelId = :channelId', { channelId: ps.channelId });
		}

		if (searchModeRegex.test(ps.query)) {
			switch (RegExp.$1) {
				case 'fuzzy':
					searchOperator = '&@*';
					break;
				case 'exact':
					searchOperator = '=';
					break;
				default:
					searchOperator = '&@~';
			}
			ps.query = ps.query.replaceAll(searchModeRegex, '');
		}
		if (sinceRegex.test(ps.query)) {
			query.andWhere('note.createdAt > :since', { since: `${RegExp.$1}` });
			ps.query = ps.query.replaceAll(sinceRegex, '');
		}
		if (untilRegex.test(ps.query)) {
			query.andWhere('note.createdAt < :until', { until: `${RegExp.$1} 23:59:59` });
			ps.query = ps.query.replaceAll(untilRegex, '');
		}
		if (hostRegex.test(ps.query)) {
			if (RegExp.$1 === 'local') {
				query.andWhere('note.userHost IS NULL');
			} else {
				query.andWhere('note.userHost = :host', { host: `${RegExp.$1}` });
			}
			ps.query = ps.query.replaceAll(hostRegex, '');
		}

		ps.query = ps.query.replaceAll(/\s\s+/g, ' ');

		query
			.andWhere('note.text ' + searchOperator + ' :q', { q: `${ps.query}` })
			.innerJoinAndSelect('note.user', 'user')
			.leftJoinAndSelect('user.avatar', 'avatar')
			.leftJoinAndSelect('user.banner', 'banner')
			.leftJoinAndSelect('note.reply', 'reply')
			.leftJoinAndSelect('note.renote', 'renote')
			.leftJoinAndSelect('reply.user', 'replyUser')
			.leftJoinAndSelect('replyUser.avatar', 'replyUserAvatar')
			.leftJoinAndSelect('replyUser.banner', 'replyUserBanner')
			.leftJoinAndSelect('renote.user', 'renoteUser')
			.leftJoinAndSelect('renoteUser.avatar', 'renoteUserAvatar')
			.leftJoinAndSelect('renoteUser.banner', 'renoteUserBanner');

		generateVisibilityQuery(query, me);
		if (me) generateMutedUserQuery(query, me);
		if (me) generateBlockedUserQuery(query, me);

		const notes = await query.take(ps.limit).getMany();

		return await Notes.packMany(notes, me);
	} else {
		const userQuery = ps.userId != null ? [{
			term: {
				userId: ps.userId,
			},
		}] : [];

		const hostQuery = ps.userId == null ?
			ps.host === null ? [{
				bool: {
					must_not: {
						exists: {
							field: 'userHost',
						},
					},
				},
			}] : ps.host !== undefined ? [{
				term: {
					userHost: ps.host,
				},
			}] : []
			: [];
=======
// TODO: ロジックをサービスに切り出す
>>>>>>> d56fc418

// eslint-disable-next-line import/no-default-export
@Injectable()
export default class extends Endpoint<typeof meta, typeof paramDef> {
	constructor(
		@Inject(DI.config)
		private config: Config,
	
		@Inject(DI.notesRepository)
		private notesRepository: NotesRepository,

		private noteEntityService: NoteEntityService,
		private queryService: QueryService,
	) {
		super(meta, paramDef, async (ps, me) => {
			const query = this.queryService.makePaginationQuery(this.notesRepository.createQueryBuilder('note'), ps.sinceId, ps.untilId);

			if (ps.userId) {
				query.andWhere('note.userId = :userId', { userId: ps.userId });
			} else if (ps.channelId) {
				query.andWhere('note.channelId = :channelId', { channelId: ps.channelId });
			}

			query
				.andWhere('note.text ILIKE :q', { q: `%${ sqlLikeEscape(ps.query) }%` })
				.innerJoinAndSelect('note.user', 'user')
				.leftJoinAndSelect('user.avatar', 'avatar')
				.leftJoinAndSelect('user.banner', 'banner')
				.leftJoinAndSelect('note.reply', 'reply')
				.leftJoinAndSelect('note.renote', 'renote')
				.leftJoinAndSelect('reply.user', 'replyUser')
				.leftJoinAndSelect('replyUser.avatar', 'replyUserAvatar')
				.leftJoinAndSelect('replyUser.banner', 'replyUserBanner')
				.leftJoinAndSelect('renote.user', 'renoteUser')
				.leftJoinAndSelect('renoteUser.avatar', 'renoteUserAvatar')
				.leftJoinAndSelect('renoteUser.banner', 'renoteUserBanner');

			this.queryService.generateVisibilityQuery(query, me);
			if (me) this.queryService.generateMutedUserQuery(query, me);
			if (me) this.queryService.generateBlockedUserQuery(query, me);

			const notes = await query.take(ps.limit).getMany();

			return await this.noteEntityService.packMany(notes, me);
		});
	}
}<|MERGE_RESOLUTION|>--- conflicted
+++ resolved
@@ -46,101 +46,7 @@
 	required: ['query'],
 } as const;
 
-<<<<<<< HEAD
-// eslint-disable-next-line import/no-default-export
-export default define(meta, paramDef, async (ps, me) => {
-	if (es == null) {
-		let searchOperator = '&@~';
-		const query = makePaginationQuery(Notes.createQueryBuilder('note'), ps.sinceId, ps.untilId);
-		const searchModeRegex = /mode:(full|fuzzy|exact) /g;
-		const sinceRegex = /since:([0-9]{4}-(0[1-9]|1[0-2])-(0[1-9]|[12][0-9]|3[01])) /g;
-		const untilRegex = /until:([0-9]{4}-(0[1-9]|1[0-2])-(0[1-9]|[12][0-9]|3[01])) /g;
-		const hostRegex = /host:([a-zA-Z0-9.-]+) /g;
-
-		if (ps.userId) {
-			query.andWhere('note.userId = :userId', { userId: ps.userId });
-		} else if (ps.channelId) {
-			query.andWhere('note.channelId = :channelId', { channelId: ps.channelId });
-		}
-
-		if (searchModeRegex.test(ps.query)) {
-			switch (RegExp.$1) {
-				case 'fuzzy':
-					searchOperator = '&@*';
-					break;
-				case 'exact':
-					searchOperator = '=';
-					break;
-				default:
-					searchOperator = '&@~';
-			}
-			ps.query = ps.query.replaceAll(searchModeRegex, '');
-		}
-		if (sinceRegex.test(ps.query)) {
-			query.andWhere('note.createdAt > :since', { since: `${RegExp.$1}` });
-			ps.query = ps.query.replaceAll(sinceRegex, '');
-		}
-		if (untilRegex.test(ps.query)) {
-			query.andWhere('note.createdAt < :until', { until: `${RegExp.$1} 23:59:59` });
-			ps.query = ps.query.replaceAll(untilRegex, '');
-		}
-		if (hostRegex.test(ps.query)) {
-			if (RegExp.$1 === 'local') {
-				query.andWhere('note.userHost IS NULL');
-			} else {
-				query.andWhere('note.userHost = :host', { host: `${RegExp.$1}` });
-			}
-			ps.query = ps.query.replaceAll(hostRegex, '');
-		}
-
-		ps.query = ps.query.replaceAll(/\s\s+/g, ' ');
-
-		query
-			.andWhere('note.text ' + searchOperator + ' :q', { q: `${ps.query}` })
-			.innerJoinAndSelect('note.user', 'user')
-			.leftJoinAndSelect('user.avatar', 'avatar')
-			.leftJoinAndSelect('user.banner', 'banner')
-			.leftJoinAndSelect('note.reply', 'reply')
-			.leftJoinAndSelect('note.renote', 'renote')
-			.leftJoinAndSelect('reply.user', 'replyUser')
-			.leftJoinAndSelect('replyUser.avatar', 'replyUserAvatar')
-			.leftJoinAndSelect('replyUser.banner', 'replyUserBanner')
-			.leftJoinAndSelect('renote.user', 'renoteUser')
-			.leftJoinAndSelect('renoteUser.avatar', 'renoteUserAvatar')
-			.leftJoinAndSelect('renoteUser.banner', 'renoteUserBanner');
-
-		generateVisibilityQuery(query, me);
-		if (me) generateMutedUserQuery(query, me);
-		if (me) generateBlockedUserQuery(query, me);
-
-		const notes = await query.take(ps.limit).getMany();
-
-		return await Notes.packMany(notes, me);
-	} else {
-		const userQuery = ps.userId != null ? [{
-			term: {
-				userId: ps.userId,
-			},
-		}] : [];
-
-		const hostQuery = ps.userId == null ?
-			ps.host === null ? [{
-				bool: {
-					must_not: {
-						exists: {
-							field: 'userHost',
-						},
-					},
-				},
-			}] : ps.host !== undefined ? [{
-				term: {
-					userHost: ps.host,
-				},
-			}] : []
-			: [];
-=======
 // TODO: ロジックをサービスに切り出す
->>>>>>> d56fc418
 
 // eslint-disable-next-line import/no-default-export
 @Injectable()
