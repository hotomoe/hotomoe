--- conflicted
+++ resolved
@@ -31,12 +31,7 @@
 	type: 'object',
 	properties: {
 		limit: { type: 'integer', minimum: 1, maximum: 100, default: 10 },
-<<<<<<< HEAD
 		offset: { type: 'integer', default: 0 },
-=======
-		sinceId: { type: 'string', format: 'misskey:id' },
-		untilId: { type: 'string', format: 'misskey:id' },
->>>>>>> f32915b5
 		isActive: { type: 'boolean', default: true },
 	},
 	required: [],
@@ -55,20 +50,7 @@
 		private announcementService: AnnouncementService,
 	) {
 		super(meta, paramDef, async (ps, me) => {
-<<<<<<< HEAD
 			return this.announcementService.getAnnouncements(me, ps.limit, ps.offset, ps.isActive);
-=======
-			const query = this.queryService.makePaginationQuery(this.announcementsRepository.createQueryBuilder('announcement'), ps.sinceId, ps.untilId)
-				.where('announcement.isActive = :isActive', { isActive: ps.isActive })
-				.andWhere(new Brackets(qb => {
-					if (me) qb.orWhere('announcement.userId = :meId', { meId: me.id });
-					qb.orWhere('announcement.userId IS NULL');
-				}));
-
-			const announcements = await query.limit(ps.limit).getMany();
-
-			return this.announcementService.packMany(announcements, me);
->>>>>>> f32915b5
 		});
 	}
 }