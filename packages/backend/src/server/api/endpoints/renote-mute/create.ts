/*
 * SPDX-FileCopyrightText: syuilo and other misskey contributors
 * SPDX-License-Identifier: AGPL-3.0-only
 */

import { Inject, Injectable } from '@nestjs/common';
import ms from 'ms';
import { Endpoint } from '@/server/api/endpoint-base.js';
import { IdService } from '@/core/IdService.js';
<<<<<<< HEAD
import type { RenoteMutingsRepository } from '@/models/index.js';
import type { MiRenoteMuting } from '@/models/entities/RenoteMuting.js';
import { GlobalEventService } from '@/core/GlobalEventService.js';
=======
import type { RenoteMutingsRepository } from '@/models/_.js';
import type { MiRenoteMuting } from '@/models/RenoteMuting.js';
>>>>>>> f32915b5
import { DI } from '@/di-symbols.js';
import { GetterService } from '@/server/api/GetterService.js';
import { ApiError } from '../../error.js';

export const meta = {
	tags: ['account'],

	requireCredential: true,
	requireRolePolicy: 'canUpdateContent',

	prohibitMoved: true,

	kind: 'write:mutes',

	limit: {
		duration: ms('1hour'),
		max: 20,
	},

	errors: {
		noSuchUser: {
			message: 'No such user.',
			code: 'NO_SUCH_USER',
			id: '5e0a5dff-1e94-4202-87ae-4d9c89eb2271',
		},

		muteeIsYourself: {
			message: 'Mutee is yourself.',
			code: 'MUTEE_IS_YOURSELF',
			id: '37285718-52f7-4aef-b7de-c38b8e8a8420',
		},

		alreadyMuting: {
			message: 'You are already muting that user.',
			code: 'ALREADY_MUTING',
			id: 'ccfecbe4-1f1c-4fc2-8a3d-c3ffee61cb7b',
		},
	},
} as const;

export const paramDef = {
	type: 'object',
	properties: {
		userId: { type: 'string', format: 'misskey:id' },
	},
	required: ['userId'],
} as const;

@Injectable()
export default class extends Endpoint<typeof meta, typeof paramDef> { // eslint-disable-line import/no-default-export
	constructor(
		@Inject(DI.renoteMutingsRepository)
		private renoteMutingsRepository: RenoteMutingsRepository,

		private getterService: GetterService,
		private idService: IdService,
	) {
		super(meta, paramDef, async (ps, me) => {
			const muter = me;

			// 自分自身
			if (me.id === ps.userId) {
				throw new ApiError(meta.errors.muteeIsYourself);
			}

			// Get mutee
			const mutee = await getterService.getUser(ps.userId).catch(err => {
				if (err.id === '15348ddd-432d-49c2-8a5a-8069753becff') throw new ApiError(meta.errors.noSuchUser);
				throw err;
			});

			// Check if already muting
			const exist = await this.renoteMutingsRepository.findOneBy({
				muterId: muter.id,
				muteeId: mutee.id,
			});

			if (exist != null) {
				throw new ApiError(meta.errors.alreadyMuting);
			}

			// Create mute
			await this.renoteMutingsRepository.insert({
				id: this.idService.genId(),
				createdAt: new Date(),
				muterId: muter.id,
				muteeId: mutee.id,
			} as MiRenoteMuting);
		});
	}
}<|MERGE_RESOLUTION|>--- conflicted
+++ resolved
@@ -7,14 +7,8 @@
 import ms from 'ms';
 import { Endpoint } from '@/server/api/endpoint-base.js';
 import { IdService } from '@/core/IdService.js';
-<<<<<<< HEAD
-import type { RenoteMutingsRepository } from '@/models/index.js';
-import type { MiRenoteMuting } from '@/models/entities/RenoteMuting.js';
-import { GlobalEventService } from '@/core/GlobalEventService.js';
-=======
 import type { RenoteMutingsRepository } from '@/models/_.js';
 import type { MiRenoteMuting } from '@/models/RenoteMuting.js';
->>>>>>> f32915b5
 import { DI } from '@/di-symbols.js';
 import { GetterService } from '@/server/api/GetterService.js';
 import { ApiError } from '../../error.js';
