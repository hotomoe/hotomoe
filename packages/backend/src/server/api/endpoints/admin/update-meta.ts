--- conflicted
+++ resolved
@@ -94,24 +94,8 @@
 		tosUrl: { type: 'string', nullable: true },
 		repositoryUrl: { type: 'string' },
 		feedbackUrl: { type: 'string' },
-<<<<<<< HEAD
-=======
 		impressumUrl: { type: 'string', nullable: true },
 		privacyPolicyUrl: { type: 'string', nullable: true },
-		useObjectStorage: { type: 'boolean' },
-		objectStorageBaseUrl: { type: 'string', nullable: true },
-		objectStorageBucket: { type: 'string', nullable: true },
-		objectStoragePrefix: { type: 'string', nullable: true },
-		objectStorageEndpoint: { type: 'string', nullable: true },
-		objectStorageRegion: { type: 'string', nullable: true },
-		objectStoragePort: { type: 'integer', nullable: true },
-		objectStorageAccessKey: { type: 'string', nullable: true },
-		objectStorageSecretKey: { type: 'string', nullable: true },
-		objectStorageUseSSL: { type: 'boolean' },
-		objectStorageUseProxy: { type: 'boolean' },
-		objectStorageSetPublicRead: { type: 'boolean' },
-		objectStorageS3ForcePathStyle: { type: 'boolean' },
->>>>>>> 9784d10c
 		enableIpLogging: { type: 'boolean' },
 		enableActiveEmailValidation: { type: 'boolean' },
 		enableChartsForRemoteUser: { type: 'boolean' },
@@ -367,8 +351,6 @@
 				set.feedbackUrl = ps.feedbackUrl;
 			}
 
-<<<<<<< HEAD
-=======
 			if (ps.impressumUrl !== undefined) {
 				set.impressumUrl = ps.impressumUrl;
 			}
@@ -377,59 +359,6 @@
 				set.privacyPolicyUrl = ps.privacyPolicyUrl;
 			}
 
-			if (ps.useObjectStorage !== undefined) {
-				set.useObjectStorage = ps.useObjectStorage;
-			}
-
-			if (ps.objectStorageBaseUrl !== undefined) {
-				set.objectStorageBaseUrl = ps.objectStorageBaseUrl;
-			}
-
-			if (ps.objectStorageBucket !== undefined) {
-				set.objectStorageBucket = ps.objectStorageBucket;
-			}
-
-			if (ps.objectStoragePrefix !== undefined) {
-				set.objectStoragePrefix = ps.objectStoragePrefix;
-			}
-
-			if (ps.objectStorageEndpoint !== undefined) {
-				set.objectStorageEndpoint = ps.objectStorageEndpoint;
-			}
-
-			if (ps.objectStorageRegion !== undefined) {
-				set.objectStorageRegion = ps.objectStorageRegion;
-			}
-
-			if (ps.objectStoragePort !== undefined) {
-				set.objectStoragePort = ps.objectStoragePort;
-			}
-
-			if (ps.objectStorageAccessKey !== undefined) {
-				set.objectStorageAccessKey = ps.objectStorageAccessKey;
-			}
-
-			if (ps.objectStorageSecretKey !== undefined) {
-				set.objectStorageSecretKey = ps.objectStorageSecretKey;
-			}
-
-			if (ps.objectStorageUseSSL !== undefined) {
-				set.objectStorageUseSSL = ps.objectStorageUseSSL;
-			}
-
-			if (ps.objectStorageUseProxy !== undefined) {
-				set.objectStorageUseProxy = ps.objectStorageUseProxy;
-			}
-
-			if (ps.objectStorageSetPublicRead !== undefined) {
-				set.objectStorageSetPublicRead = ps.objectStorageSetPublicRead;
-			}
-
-			if (ps.objectStorageS3ForcePathStyle !== undefined) {
-				set.objectStorageS3ForcePathStyle = ps.objectStorageS3ForcePathStyle;
-			}
-
->>>>>>> 9784d10c
 			if (ps.deeplAuthKey !== undefined) {
 				if (ps.deeplAuthKey === '') {
 					set.deeplAuthKey = null;
