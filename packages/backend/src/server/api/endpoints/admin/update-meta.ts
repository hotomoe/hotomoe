/*
 * SPDX-FileCopyrightText: syuilo and other misskey contributors
 * SPDX-License-Identifier: AGPL-3.0-only
 */

<<<<<<< HEAD
import { Inject, Injectable } from '@nestjs/common';
import { DataSource } from 'typeorm';
import type { MiMeta } from '@/models/entities/Meta.js';
=======
import { Injectable } from '@nestjs/common';
import type { MiMeta } from '@/models/Meta.js';
>>>>>>> f32915b5
import { ModerationLogService } from '@/core/ModerationLogService.js';
import { Endpoint } from '@/server/api/endpoint-base.js';
import { MetaService } from '@/core/MetaService.js';

export const meta = {
	tags: ['admin'],

	requireCredential: true,
	requireAdmin: true,
} as const;

export const paramDef = {
	type: 'object',
	properties: {
		disableRegistration: { type: 'boolean', nullable: true },
		pinnedUsers: { type: 'array', nullable: true, items: {
			type: 'string',
		} },
		hiddenTags: { type: 'array', nullable: true, items: {
			type: 'string',
		} },
		blockedHosts: { type: 'array', nullable: true, items: {
			type: 'string',
		} },
		sensitiveWords: { type: 'array', nullable: true, items: {
			type: 'string',
		} },
		themeColor: { type: 'string', nullable: true, pattern: '^#[0-9a-fA-F]{6}$' },
		mascotImageUrl: { type: 'string', nullable: true },
		bannerUrl: { type: 'string', nullable: true },
		serverErrorImageUrl: { type: 'string', nullable: true },
		infoImageUrl: { type: 'string', nullable: true },
		notFoundImageUrl: { type: 'string', nullable: true },
		iconUrl: { type: 'string', nullable: true },
		app192IconUrl: { type: 'string', nullable: true },
		app512IconUrl: { type: 'string', nullable: true },
		backgroundImageUrl: { type: 'string', nullable: true },
		logoImageUrl: { type: 'string', nullable: true },
		name: { type: 'string', nullable: true },
		shortName: { type: 'string', nullable: true },
		description: { type: 'string', nullable: true },
		defaultLightTheme: { type: 'string', nullable: true },
		defaultDarkTheme: { type: 'string', nullable: true },
		cacheRemoteFiles: { type: 'boolean' },
		cacheRemoteSensitiveFiles: { type: 'boolean' },
		emailRequiredForSignup: { type: 'boolean' },
		enableHcaptcha: { type: 'boolean' },
		hcaptchaSiteKey: { type: 'string', nullable: true },
		hcaptchaSecretKey: { type: 'string', nullable: true },
		enableRecaptcha: { type: 'boolean' },
		recaptchaSiteKey: { type: 'string', nullable: true },
		recaptchaSecretKey: { type: 'string', nullable: true },
		enableTurnstile: { type: 'boolean' },
		turnstileSiteKey: { type: 'string', nullable: true },
		turnstileSecretKey: { type: 'string', nullable: true },
		sensitiveMediaDetection: { type: 'string', enum: ['none', 'all', 'local', 'remote'] },
		sensitiveMediaDetectionSensitivity: { type: 'string', enum: ['medium', 'low', 'high', 'veryLow', 'veryHigh'] },
		setSensitiveFlagAutomatically: { type: 'boolean' },
		enableSensitiveMediaDetectionForVideos: { type: 'boolean' },
		proxyAccountId: { type: 'string', format: 'misskey:id', nullable: true },
		maintainerName: { type: 'string', nullable: true },
		maintainerEmail: { type: 'string', nullable: true },
		langs: { type: 'array', items: {
			type: 'string',
		} },
		summalyProxy: { type: 'string', nullable: true },
		deeplAuthKey: { type: 'string', nullable: true },
		deeplIsPro: { type: 'boolean' },
		enableEmail: { type: 'boolean' },
		email: { type: 'string', nullable: true },
		smtpSecure: { type: 'boolean' },
		smtpHost: { type: 'string', nullable: true },
		smtpPort: { type: 'integer', nullable: true },
		smtpUser: { type: 'string', nullable: true },
		smtpPass: { type: 'string', nullable: true },
		enableServiceWorker: { type: 'boolean' },
		swPublicKey: { type: 'string', nullable: true },
		swPrivateKey: { type: 'string', nullable: true },
		tosUrl: { type: 'string', nullable: true },
		repositoryUrl: { type: 'string' },
		feedbackUrl: { type: 'string' },
		useObjectStorage: { type: 'boolean' },
		objectStorageBaseUrl: { type: 'string', nullable: true },
		objectStorageBucket: { type: 'string', nullable: true },
		objectStoragePrefix: { type: 'string', nullable: true },
		objectStorageEndpoint: { type: 'string', nullable: true },
		objectStorageRegion: { type: 'string', nullable: true },
		objectStoragePort: { type: 'integer', nullable: true },
		objectStorageAccessKey: { type: 'string', nullable: true },
		objectStorageSecretKey: { type: 'string', nullable: true },
		objectStorageUseSSL: { type: 'boolean' },
		objectStorageUseProxy: { type: 'boolean' },
		objectStorageSetPublicRead: { type: 'boolean' },
		objectStorageS3ForcePathStyle: { type: 'boolean' },
		enableIpLogging: { type: 'boolean' },
		enableActiveEmailValidation: { type: 'boolean' },
		enableChartsForRemoteUser: { type: 'boolean' },
		enableChartsForFederatedInstances: { type: 'boolean' },
		enableServerMachineStats: { type: 'boolean' },
		enableIdenticonGeneration: { type: 'boolean' },
		serverRules: { type: 'array', items: { type: 'string' } },
		preservedUsernames: { type: 'array', items: { type: 'string' } },
		manifestJsonOverride: { type: 'string' },
	},
	required: [],
} as const;

@Injectable()
export default class extends Endpoint<typeof meta, typeof paramDef> { // eslint-disable-line import/no-default-export
	constructor(
		private metaService: MetaService,
		private moderationLogService: ModerationLogService,
	) {
		super(meta, paramDef, async (ps, me) => {
			const set = {} as Partial<MiMeta>;

			if (typeof ps.disableRegistration === 'boolean') {
				set.disableRegistration = ps.disableRegistration;
			}

			if (Array.isArray(ps.pinnedUsers)) {
				set.pinnedUsers = ps.pinnedUsers.filter(Boolean);
			}

			if (Array.isArray(ps.hiddenTags)) {
				set.hiddenTags = ps.hiddenTags.filter(Boolean);
			}

			if (Array.isArray(ps.blockedHosts)) {
				set.blockedHosts = ps.blockedHosts.filter(Boolean).map(x => x.toLowerCase());
			}

			if (Array.isArray(ps.sensitiveWords)) {
				set.sensitiveWords = ps.sensitiveWords.filter(Boolean);
			}

			if (ps.themeColor !== undefined) {
				set.themeColor = ps.themeColor;
			}

			if (ps.mascotImageUrl !== undefined) {
				set.mascotImageUrl = ps.mascotImageUrl;
			}

			if (ps.bannerUrl !== undefined) {
				set.bannerUrl = ps.bannerUrl;
			}

			if (ps.iconUrl !== undefined) {
				set.iconUrl = ps.iconUrl;
			}

			if (ps.app192IconUrl !== undefined) {
				set.app192IconUrl = ps.app192IconUrl;
			}

			if (ps.app512IconUrl !== undefined) {
				set.app512IconUrl = ps.app512IconUrl;
			}

			if (ps.serverErrorImageUrl !== undefined) {
				set.serverErrorImageUrl = ps.serverErrorImageUrl;
			}

			if (ps.infoImageUrl !== undefined) {
				set.infoImageUrl = ps.infoImageUrl;
			}

			if (ps.notFoundImageUrl !== undefined) {
				set.notFoundImageUrl = ps.notFoundImageUrl;
			}

			if (ps.backgroundImageUrl !== undefined) {
				set.backgroundImageUrl = ps.backgroundImageUrl;
			}

			if (ps.logoImageUrl !== undefined) {
				set.logoImageUrl = ps.logoImageUrl;
			}

			if (ps.name !== undefined) {
				set.name = ps.name;
			}

			if (ps.shortName !== undefined) {
				set.shortName = ps.shortName;
			}

			if (ps.description !== undefined) {
				set.description = ps.description;
			}

			if (ps.defaultLightTheme !== undefined) {
				set.defaultLightTheme = ps.defaultLightTheme;
			}

			if (ps.defaultDarkTheme !== undefined) {
				set.defaultDarkTheme = ps.defaultDarkTheme;
			}

			if (ps.cacheRemoteFiles !== undefined) {
				set.cacheRemoteFiles = ps.cacheRemoteFiles;
			}

			if (ps.cacheRemoteSensitiveFiles !== undefined) {
				set.cacheRemoteSensitiveFiles = ps.cacheRemoteSensitiveFiles;
			}

			if (ps.emailRequiredForSignup !== undefined) {
				set.emailRequiredForSignup = ps.emailRequiredForSignup;
			}

			if (ps.enableHcaptcha !== undefined) {
				set.enableHcaptcha = ps.enableHcaptcha;
			}

			if (ps.hcaptchaSiteKey !== undefined) {
				set.hcaptchaSiteKey = ps.hcaptchaSiteKey;
			}

			if (ps.hcaptchaSecretKey !== undefined) {
				set.hcaptchaSecretKey = ps.hcaptchaSecretKey;
			}

			if (ps.enableRecaptcha !== undefined) {
				set.enableRecaptcha = ps.enableRecaptcha;
			}

			if (ps.recaptchaSiteKey !== undefined) {
				set.recaptchaSiteKey = ps.recaptchaSiteKey;
			}

			if (ps.recaptchaSecretKey !== undefined) {
				set.recaptchaSecretKey = ps.recaptchaSecretKey;
			}

			if (ps.enableTurnstile !== undefined) {
				set.enableTurnstile = ps.enableTurnstile;
			}

			if (ps.turnstileSiteKey !== undefined) {
				set.turnstileSiteKey = ps.turnstileSiteKey;
			}

			if (ps.turnstileSecretKey !== undefined) {
				set.turnstileSecretKey = ps.turnstileSecretKey;
			}

			if (ps.sensitiveMediaDetection !== undefined) {
				set.sensitiveMediaDetection = ps.sensitiveMediaDetection;
			}

			if (ps.sensitiveMediaDetectionSensitivity !== undefined) {
				set.sensitiveMediaDetectionSensitivity = ps.sensitiveMediaDetectionSensitivity;
			}

			if (ps.setSensitiveFlagAutomatically !== undefined) {
				set.setSensitiveFlagAutomatically = ps.setSensitiveFlagAutomatically;
			}

			if (ps.enableSensitiveMediaDetectionForVideos !== undefined) {
				set.enableSensitiveMediaDetectionForVideos = ps.enableSensitiveMediaDetectionForVideos;
			}

			if (ps.proxyAccountId !== undefined) {
				set.proxyAccountId = ps.proxyAccountId;
			}

			if (ps.maintainerName !== undefined) {
				set.maintainerName = ps.maintainerName;
			}

			if (ps.maintainerEmail !== undefined) {
				set.maintainerEmail = ps.maintainerEmail;
			}

			if (Array.isArray(ps.langs)) {
				set.langs = ps.langs.filter(Boolean);
			}

			if (ps.summalyProxy !== undefined) {
				set.summalyProxy = ps.summalyProxy;
			}

			if (ps.enableEmail !== undefined) {
				set.enableEmail = ps.enableEmail;
			}

			if (ps.email !== undefined) {
				set.email = ps.email;
			}

			if (ps.smtpSecure !== undefined) {
				set.smtpSecure = ps.smtpSecure;
			}

			if (ps.smtpHost !== undefined) {
				set.smtpHost = ps.smtpHost;
			}

			if (ps.smtpPort !== undefined) {
				set.smtpPort = ps.smtpPort;
			}

			if (ps.smtpUser !== undefined) {
				set.smtpUser = ps.smtpUser;
			}

			if (ps.smtpPass !== undefined) {
				set.smtpPass = ps.smtpPass;
			}

			if (ps.enableServiceWorker !== undefined) {
				set.enableServiceWorker = ps.enableServiceWorker;
			}

			if (ps.swPublicKey !== undefined) {
				set.swPublicKey = ps.swPublicKey;
			}

			if (ps.swPrivateKey !== undefined) {
				set.swPrivateKey = ps.swPrivateKey;
			}

			if (ps.tosUrl !== undefined) {
				set.termsOfServiceUrl = ps.tosUrl;
			}

			if (ps.repositoryUrl !== undefined) {
				set.repositoryUrl = ps.repositoryUrl;
			}

			if (ps.feedbackUrl !== undefined) {
				set.feedbackUrl = ps.feedbackUrl;
			}

			if (ps.useObjectStorage !== undefined) {
				set.useObjectStorage = ps.useObjectStorage;
			}

			if (ps.objectStorageBaseUrl !== undefined) {
				set.objectStorageBaseUrl = ps.objectStorageBaseUrl;
			}

			if (ps.objectStorageBucket !== undefined) {
				set.objectStorageBucket = ps.objectStorageBucket;
			}

			if (ps.objectStoragePrefix !== undefined) {
				set.objectStoragePrefix = ps.objectStoragePrefix;
			}

			if (ps.objectStorageEndpoint !== undefined) {
				set.objectStorageEndpoint = ps.objectStorageEndpoint;
			}

			if (ps.objectStorageRegion !== undefined) {
				set.objectStorageRegion = ps.objectStorageRegion;
			}

			if (ps.objectStoragePort !== undefined) {
				set.objectStoragePort = ps.objectStoragePort;
			}

			if (ps.objectStorageAccessKey !== undefined) {
				set.objectStorageAccessKey = ps.objectStorageAccessKey;
			}

			if (ps.objectStorageSecretKey !== undefined) {
				set.objectStorageSecretKey = ps.objectStorageSecretKey;
			}

			if (ps.objectStorageUseSSL !== undefined) {
				set.objectStorageUseSSL = ps.objectStorageUseSSL;
			}

			if (ps.objectStorageUseProxy !== undefined) {
				set.objectStorageUseProxy = ps.objectStorageUseProxy;
			}

			if (ps.objectStorageSetPublicRead !== undefined) {
				set.objectStorageSetPublicRead = ps.objectStorageSetPublicRead;
			}

			if (ps.objectStorageS3ForcePathStyle !== undefined) {
				set.objectStorageS3ForcePathStyle = ps.objectStorageS3ForcePathStyle;
			}

			if (ps.deeplAuthKey !== undefined) {
				if (ps.deeplAuthKey === '') {
					set.deeplAuthKey = null;
				} else {
					set.deeplAuthKey = ps.deeplAuthKey;
				}
			}

			if (ps.deeplIsPro !== undefined) {
				set.deeplIsPro = ps.deeplIsPro;
			}

			if (ps.enableIpLogging !== undefined) {
				set.enableIpLogging = ps.enableIpLogging;
			}

			if (ps.enableActiveEmailValidation !== undefined) {
				set.enableActiveEmailValidation = ps.enableActiveEmailValidation;
			}

			if (ps.enableChartsForRemoteUser !== undefined) {
				set.enableChartsForRemoteUser = ps.enableChartsForRemoteUser;
			}

			if (ps.enableChartsForFederatedInstances !== undefined) {
				set.enableChartsForFederatedInstances = ps.enableChartsForFederatedInstances;
			}

			if (ps.enableServerMachineStats !== undefined) {
				set.enableServerMachineStats = ps.enableServerMachineStats;
			}

			if (ps.enableIdenticonGeneration !== undefined) {
				set.enableIdenticonGeneration = ps.enableIdenticonGeneration;
			}

			if (ps.serverRules !== undefined) {
				set.serverRules = ps.serverRules;
			}

			if (ps.preservedUsernames !== undefined) {
				set.preservedUsernames = ps.preservedUsernames;
			}

			if (ps.manifestJsonOverride !== undefined) {
				set.manifestJsonOverride = ps.manifestJsonOverride;
			}

			const before = await this.metaService.fetch(true);

			await this.metaService.update(set);

			const after = await this.metaService.fetch(true);

			this.moderationLogService.log(me, 'updateServerSettings', {
				before,
				after,
			});
		});
	}
}<|MERGE_RESOLUTION|>--- conflicted
+++ resolved
@@ -3,14 +3,8 @@
  * SPDX-License-Identifier: AGPL-3.0-only
  */
 
-<<<<<<< HEAD
-import { Inject, Injectable } from '@nestjs/common';
-import { DataSource } from 'typeorm';
-import type { MiMeta } from '@/models/entities/Meta.js';
-=======
 import { Injectable } from '@nestjs/common';
 import type { MiMeta } from '@/models/Meta.js';
->>>>>>> f32915b5
 import { ModerationLogService } from '@/core/ModerationLogService.js';
 import { Endpoint } from '@/server/api/endpoint-base.js';
 import { MetaService } from '@/core/MetaService.js';
