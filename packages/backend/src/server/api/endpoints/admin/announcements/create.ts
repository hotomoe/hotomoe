--- conflicted
+++ resolved
@@ -87,11 +87,8 @@
 		display: { type: 'string', enum: ['normal', 'banner', 'dialog'], default: 'normal' },
 		forExistingUsers: { type: 'boolean', default: false },
 		needConfirmationToRead: { type: 'boolean', default: false },
-<<<<<<< HEAD
 		closeDuration: { type: 'number', default: 0 },
 		displayOrder: { type: 'number', default: 0 },
-=======
->>>>>>> f32915b5
 		userId: { type: 'string', format: 'misskey:id', nullable: true, default: null },
 	},
 	required: ['title', 'text', 'imageUrl'],
@@ -113,33 +110,12 @@
 				display: ps.display,
 				forExistingUsers: ps.forExistingUsers,
 				needConfirmationToRead: ps.needConfirmationToRead,
-<<<<<<< HEAD
 				closeDuration: ps.closeDuration,
 				displayOrder: ps.displayOrder,
-				userId: ps.userId,
-			});
-
-			return {
-				id: packed.id,
-				createdAt: packed.createdAt,
-				updatedAt: packed.updatedAt,
-				title: packed.title,
-				text: packed.text,
-				imageUrl: packed.imageUrl,
-				icon: packed.icon,
-				display: packed.display,
-				forExistingUsers: raw.forExistingUsers,
-				needConfirmationToRead: packed.needConfirmationToRead,
-				closeDuration: packed.closeDuration,
-				displayOrder: packed.displayOrder,
-				userId: raw.userId,
-			};
-=======
 				userId: ps.userId,
 			}, me);
 
 			return packed;
->>>>>>> f32915b5
 		});
 	}
 }