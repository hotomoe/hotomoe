/*
 * SPDX-FileCopyrightText: syuilo and other misskey contributors
 * SPDX-License-Identifier: AGPL-3.0-only
 */

import { IsNull, Not } from 'typeorm';
import { Inject, Injectable } from '@nestjs/common';
import { Endpoint } from '@/server/api/endpoint-base.js';
<<<<<<< HEAD
import type { UsersRepository, FollowingsRepository } from '@/models/index.js';
import type { MiUser } from '@/models/entities/User.js';
=======
import type { UsersRepository, FollowingsRepository } from '@/models/_.js';
import type { MiUser } from '@/models/User.js';
>>>>>>> f32915b5
import type { RelationshipJobData } from '@/queue/types.js';
import { ModerationLogService } from '@/core/ModerationLogService.js';
import { UserSuspendService } from '@/core/UserSuspendService.js';
import { DI } from '@/di-symbols.js';
import { bindThis } from '@/decorators.js';
import { RoleService } from '@/core/RoleService.js';
import { QueueService } from '@/core/QueueService.js';

export const meta = {
	tags: ['admin'],

	requireCredential: true,
	requireModerator: true,
} as const;

export const paramDef = {
	type: 'object',
	properties: {
		userId: { type: 'string', format: 'misskey:id' },
	},
	required: ['userId'],
} as const;

@Injectable()
export default class extends Endpoint<typeof meta, typeof paramDef> { // eslint-disable-line import/no-default-export
	constructor(
		@Inject(DI.usersRepository)
		private usersRepository: UsersRepository,

		@Inject(DI.followingsRepository)
		private followingsRepository: FollowingsRepository,

		private userSuspendService: UserSuspendService,
		private roleService: RoleService,
		private moderationLogService: ModerationLogService,
		private queueService: QueueService,
	) {
		super(meta, paramDef, async (ps, me) => {
			const user = await this.usersRepository.findOneBy({ id: ps.userId });

			if (user == null) {
				throw new Error('user not found');
			}

			if (await this.roleService.isModerator(user)) {
				throw new Error('cannot suspend moderator account');
			}

			await this.usersRepository.update(user.id, {
				isSuspended: true,
			});

			this.moderationLogService.log(me, 'suspend', {
				targetId: user.id,
			});

			(async () => {
				await this.userSuspendService.doPostSuspend(user).catch(e => {});
				await this.unFollowAll(user).catch(e => {});
			})();
		});
	}

	@bindThis
	private async unFollowAll(follower: MiUser) {
		const followings = await this.followingsRepository.find({
			where: {
				followerId: follower.id,
				followeeId: Not(IsNull()),
			},
		});

		const jobs: RelationshipJobData[] = [];
		for (const following of followings) {
			if (following.followeeId && following.followerId) {
				jobs.push({
					from: { id: following.followerId },
					to: { id: following.followeeId },
					silent: true,
				});
			}
		}
		this.queueService.createUnfollowJob(jobs);
	}
}<|MERGE_RESOLUTION|>--- conflicted
+++ resolved
@@ -6,13 +6,8 @@
 import { IsNull, Not } from 'typeorm';
 import { Inject, Injectable } from '@nestjs/common';
 import { Endpoint } from '@/server/api/endpoint-base.js';
-<<<<<<< HEAD
-import type { UsersRepository, FollowingsRepository } from '@/models/index.js';
-import type { MiUser } from '@/models/entities/User.js';
-=======
 import type { UsersRepository, FollowingsRepository } from '@/models/_.js';
 import type { MiUser } from '@/models/User.js';
->>>>>>> f32915b5
 import type { RelationshipJobData } from '@/queue/types.js';
 import { ModerationLogService } from '@/core/ModerationLogService.js';
 import { UserSuspendService } from '@/core/UserSuspendService.js';
