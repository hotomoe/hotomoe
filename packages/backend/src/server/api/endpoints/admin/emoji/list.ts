/*
 * SPDX-FileCopyrightText: syuilo and other misskey contributors
 * SPDX-License-Identifier: AGPL-3.0-only
 */

import { Inject, Injectable } from '@nestjs/common';
import { Endpoint } from '@/server/api/endpoint-base.js';
<<<<<<< HEAD
import type { EmojisRepository } from '@/models/index.js';
import type { MiEmoji } from '@/models/entities/Emoji.js';
=======
import type { EmojisRepository } from '@/models/_.js';
import type { MiEmoji } from '@/models/Emoji.js';
>>>>>>> f32915b5
import { QueryService } from '@/core/QueryService.js';
import { DI } from '@/di-symbols.js';
import { EmojiEntityService } from '@/core/entities/EmojiEntityService.js';
//import { sqlLikeEscape } from '@/misc/sql-like-escape.js';

export const meta = {
	tags: ['admin'],

	requireCredential: true,
	requireRolePolicy: 'canManageCustomEmojis',

	res: {
		type: 'array',
		optional: false, nullable: false,
		items: {
			type: 'object',
			optional: false, nullable: false,
			properties: {
				id: {
					type: 'string',
					optional: false, nullable: false,
					format: 'id',
				},
				aliases: {
					type: 'array',
					optional: false, nullable: false,
					items: {
						type: 'string',
						optional: false, nullable: false,
					},
				},
				name: {
					type: 'string',
					optional: false, nullable: false,
				},
				category: {
					type: 'string',
					optional: false, nullable: true,
				},
				host: {
					type: 'string',
					optional: false, nullable: true,
					description: 'The local host is represented with `null`. The field exists for compatibility with other API endpoints that return files.',
				},
				url: {
					type: 'string',
					optional: false, nullable: false,
				},
			},
		},
	},
} as const;

export const paramDef = {
	type: 'object',
	properties: {
		query: { type: 'string', nullable: true, default: null },
		limit: { type: 'integer', minimum: 1, maximum: 100, default: 10 },
		sinceId: { type: 'string', format: 'misskey:id' },
		untilId: { type: 'string', format: 'misskey:id' },
	},
	required: [],
} as const;

@Injectable()
export default class extends Endpoint<typeof meta, typeof paramDef> { // eslint-disable-line import/no-default-export
	constructor(
		@Inject(DI.emojisRepository)
		private emojisRepository: EmojisRepository,

		private emojiEntityService: EmojiEntityService,
		private queryService: QueryService,
	) {
		super(meta, paramDef, async (ps, me) => {
			const q = this.queryService.makePaginationQuery(this.emojisRepository.createQueryBuilder('emoji'), ps.sinceId, ps.untilId)
				.andWhere('emoji.host IS NULL');

			let emojis: MiEmoji[];

			if (ps.query) {
				//q.andWhere('emoji.name ILIKE :q', { q: `%${ sqlLikeEscape(ps.query) }%` });
				//const emojis = await q.limit(ps.limit).getMany();

				emojis = await q.getMany();
				const queryarry = ps.query.match(/\:([a-z0-9_]*)\:/g);

				if (queryarry) {
					emojis = emojis.filter(emoji =>
						queryarry.includes(`:${emoji.name}:`),
					);
				} else {
					emojis = emojis.filter(emoji =>
						emoji.name.includes(ps.query!) ||
						emoji.aliases.some(a => a.includes(ps.query!)) ||
						emoji.category?.includes(ps.query!));
				}
				emojis.splice(ps.limit + 1);
			} else {
				emojis = await q.limit(ps.limit).getMany();
			}

			return this.emojiEntityService.packDetailedMany(emojis);
		});
	}
}<|MERGE_RESOLUTION|>--- conflicted
+++ resolved
@@ -5,13 +5,8 @@
 
 import { Inject, Injectable } from '@nestjs/common';
 import { Endpoint } from '@/server/api/endpoint-base.js';
-<<<<<<< HEAD
-import type { EmojisRepository } from '@/models/index.js';
-import type { MiEmoji } from '@/models/entities/Emoji.js';
-=======
 import type { EmojisRepository } from '@/models/_.js';
 import type { MiEmoji } from '@/models/Emoji.js';
->>>>>>> f32915b5
 import { QueryService } from '@/core/QueryService.js';
 import { DI } from '@/di-symbols.js';
 import { EmojiEntityService } from '@/core/entities/EmojiEntityService.js';
