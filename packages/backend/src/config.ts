--- conflicted
+++ resolved
@@ -163,7 +163,6 @@
 		index: string;
 		scope?: 'local' | 'global' | string[];
 	} | undefined;
-<<<<<<< HEAD
 	s3: {
 		baseUrl: string;
 		bucket: string;
@@ -178,14 +177,13 @@
 			forcePathStyle?: boolean;
 			useProxy?: boolean;
 		}
-=======
+	} | undefined;
 	skebStatus: {
 		method: string;
 		endpoint: string;
 		headers: { [x: string]: string };
 		parameters: { [x: string]: string };
 		userIdParameterName: string;
->>>>>>> 59687b41
 	} | undefined;
 	proxy: string | undefined;
 	proxySmtp: string | undefined;
