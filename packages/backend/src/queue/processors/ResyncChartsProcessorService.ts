/*
 * SPDX-FileCopyrightText: syuilo and other misskey contributors
 * SPDX-License-Identifier: AGPL-3.0-only
 */

<<<<<<< HEAD
import { Inject, Injectable } from '@nestjs/common';
import { DI } from '@/di-symbols.js';
import type { Config } from '@/config.js';
=======
import { Injectable } from '@nestjs/common';
>>>>>>> f32915b5
import type Logger from '@/logger.js';
import NotesChart from '@/core/chart/charts/notes.js';
import UsersChart from '@/core/chart/charts/users.js';
import DriveChart from '@/core/chart/charts/drive.js';
import { bindThis } from '@/decorators.js';
import { QueueLoggerService } from '../QueueLoggerService.js';
import type * as Bull from 'bullmq';

@Injectable()
export class ResyncChartsProcessorService {
	private logger: Logger;

	constructor(
		private notesChart: NotesChart,
		private usersChart: UsersChart,
		private driveChart: DriveChart,
		private queueLoggerService: QueueLoggerService,
	) {
		this.logger = this.queueLoggerService.logger.createSubLogger('resync-charts');
	}

	@bindThis
	public async process(): Promise<void> {
		this.logger.info('Resync charts...');

		// TODO: ユーザーごとのチャートも更新する
		// TODO: インスタンスごとのチャートも更新する
		await Promise.all([
			this.driveChart.resync(),
			this.notesChart.resync(),
			this.usersChart.resync(),
		]);

		this.logger.succ('All charts successfully resynced.');
	}
}<|MERGE_RESOLUTION|>--- conflicted
+++ resolved
@@ -3,13 +3,7 @@
  * SPDX-License-Identifier: AGPL-3.0-only
  */
 
-<<<<<<< HEAD
-import { Inject, Injectable } from '@nestjs/common';
-import { DI } from '@/di-symbols.js';
-import type { Config } from '@/config.js';
-=======
 import { Injectable } from '@nestjs/common';
->>>>>>> f32915b5
 import type Logger from '@/logger.js';
 import NotesChart from '@/core/chart/charts/notes.js';
 import UsersChart from '@/core/chart/charts/users.js';
