--- conflicted
+++ resolved
@@ -939,23 +939,11 @@
 			// ダイレクトのとき、そのリストが対象外のユーザーの場合
 			if (
 				note.visibility === 'specified' &&
-<<<<<<< HEAD
-=======
 				note.userId !== userListMembership.userListUserId &&
->>>>>>> cb803f4e
 				!note.visibleUserIds.some(v => v === userListMembership.userListUserId)
 			) continue;
 
 			// 「自分自身への返信 or そのリストの作成者への返信」のどちらでもない場合
-<<<<<<< HEAD
-			if (note.replyId && !(note.replyUserId === note.userId || note.replyUserId === userListMembership.userListUserId)) {
-				if (!userListMembership.withReplies) continue;
-			}
-
-			this.funoutTimelineService.push(`userListTimeline:${userListMembership.userListId}`, note.id, meta.perUserListTimelineCacheMax, r);
-			if (note.fileIds.length > 0) {
-				this.funoutTimelineService.push(`userListTimelineWithFiles:${userListMembership.userListId}`, note.id, meta.perUserListTimelineCacheMax / 2, r);
-=======
 			if (isReply(note, userListMembership.userListUserId)) {
 				if (!userListMembership.withReplies) continue;
 			}
@@ -963,22 +951,15 @@
 			this.fanoutTimelineService.push(`userListTimeline:${userListMembership.userListId}`, note.id, meta.perUserListTimelineCacheMax, r);
 			if (note.fileIds.length > 0) {
 				this.fanoutTimelineService.push(`userListTimelineWithFiles:${userListMembership.userListId}`, note.id, meta.perUserListTimelineCacheMax / 2, r);
->>>>>>> cb803f4e
 			}
 		}
 
 		if (note.channelId) {
 			this.fanoutTimelineService.push(`channelTimeline:${note.channelId}`, note.id, this.config.perChannelMaxNoteCacheCount, r);
 
-<<<<<<< HEAD
-			this.funoutTimelineService.push(`userTimelineWithChannel:${user.id}`, note.id, note.userHost == null ? meta.perLocalUserUserTimelineCacheMax : meta.perRemoteUserUserTimelineCacheMax, r);
-			if (note.fileIds.length > 0) {
-				this.funoutTimelineService.push(`userTimelineWithChannelWithFiles:${user.id}`, note.id, note.userHost == null ? meta.perLocalUserUserTimelineCacheMax / 2 : meta.perRemoteUserUserTimelineCacheMax / 2, r);
-=======
 			this.fanoutTimelineService.push(`userTimelineWithChannel:${user.id}`, note.id, note.userHost == null ? meta.perLocalUserUserTimelineCacheMax : meta.perRemoteUserUserTimelineCacheMax, r);
 			if (note.fileIds.length > 0) {
 				this.fanoutTimelineService.push(`userTimelineWithChannelWithFiles:${user.id}`, note.id, note.userHost == null ? meta.perLocalUserUserTimelineCacheMax / 2 : meta.perRemoteUserUserTimelineCacheMax / 2, r);
->>>>>>> cb803f4e
 			}
 
 			const channelFollowings = await this.channelFollowingsRepository.find({
@@ -1007,11 +988,7 @@
 
 				this.fanoutTimelineService.push(`homeTimeline:${following.followerId}`, note.id, meta.perUserHomeTimelineCacheMax, r);
 				if (note.fileIds.length > 0) {
-<<<<<<< HEAD
-					this.funoutTimelineService.push(`homeTimelineWithFiles:${following.followerId}`, note.id, meta.perUserHomeTimelineCacheMax / 2, r);
-=======
 					this.fanoutTimelineService.push(`homeTimelineWithFiles:${following.followerId}`, note.id, meta.perUserHomeTimelineCacheMax / 2, r);
->>>>>>> cb803f4e
 				}
 			}
 
@@ -1023,17 +1000,10 @@
 			}
 
 			// 自分自身以外への返信
-<<<<<<< HEAD
-			if (note.replyId && note.replyUserId !== note.userId) {
-				this.funoutTimelineService.push(`userTimelineWithReplies:${user.id}`, note.id, note.userHost == null ? meta.perLocalUserUserTimelineCacheMax : meta.perRemoteUserUserTimelineCacheMax, r);
-				if (note.fileIds.length > 0) {
-					this.funoutTimelineService.push(`userTimelineWithRepliesWithFiles:${user.id}`, note.id, note.userHost == null ? meta.perLocalUserUserTimelineCacheMax / 2 : meta.perRemoteUserUserTimelineCacheMax / 2, r);
-=======
 			if (isReply(note)) {
 				this.fanoutTimelineService.push(`userTimelineWithReplies:${user.id}`, note.id, note.userHost == null ? meta.perLocalUserUserTimelineCacheMax : meta.perRemoteUserUserTimelineCacheMax, r);
 				if (note.fileIds.length > 0) {
 					this.fanoutTimelineService.push(`userTimelineWithRepliesWithFiles:${user.id}`, note.id, note.userHost == null ? meta.perLocalUserUserTimelineCacheMax / 2 : meta.perRemoteUserUserTimelineCacheMax / 2, r);
->>>>>>> cb803f4e
 				}
 
 				if (note.visibility === 'public' && note.userHost == null) {
