/*
 * SPDX-FileCopyrightText: syuilo and other misskey contributors
 * SPDX-License-Identifier: AGPL-3.0-only
 */

import { setImmediate } from 'node:timers/promises';
import * as mfm from 'mfm-js';
import { In, DataSource, IsNull, LessThan } from 'typeorm';
import * as Redis from 'ioredis';
import { Inject, Injectable, OnApplicationShutdown } from '@nestjs/common';
import RE2 from 're2';
import { extractMentions } from '@/misc/extract-mentions.js';
import { extractCustomEmojisFromMfm } from '@/misc/extract-custom-emojis-from-mfm.js';
import { extractHashtags } from '@/misc/extract-hashtags.js';
import type { IMentionedRemoteUsers } from '@/models/Note.js';
import { MiNote } from '@/models/Note.js';
import type { ChannelFollowingsRepository, ChannelsRepository, FollowingsRepository, InstancesRepository, MiFollowing, MutingsRepository, NotesRepository, NoteThreadMutingsRepository, UserListMembershipsRepository, UserProfilesRepository, UsersRepository } from '@/models/_.js';
import type { MiDriveFile } from '@/models/DriveFile.js';
import type { MiApp } from '@/models/App.js';
import { concat } from '@/misc/prelude/array.js';
import { IdService } from '@/core/IdService.js';
import type { MiUser, MiLocalUser, MiRemoteUser } from '@/models/User.js';
import type { IPoll } from '@/models/Poll.js';
import { MiPoll } from '@/models/Poll.js';
import { isDuplicateKeyValueError } from '@/misc/is-duplicate-key-value-error.js';
import { checkWordMute } from '@/misc/check-word-mute.js';
import type { MiChannel } from '@/models/Channel.js';
import { normalizeForSearch } from '@/misc/normalize-for-search.js';
import { MemorySingleCache } from '@/misc/cache.js';
import type { MiUserProfile } from '@/models/UserProfile.js';
import { RelayService } from '@/core/RelayService.js';
import { FederatedInstanceService } from '@/core/FederatedInstanceService.js';
import { DI } from '@/di-symbols.js';
import type { Config } from '@/config.js';
import NotesChart from '@/core/chart/charts/notes.js';
import PerUserNotesChart from '@/core/chart/charts/per-user-notes.js';
import InstanceChart from '@/core/chart/charts/instance.js';
import ActiveUsersChart from '@/core/chart/charts/active-users.js';
import { GlobalEventService } from '@/core/GlobalEventService.js';
import { NotificationService } from '@/core/NotificationService.js';
import { WebhookService } from '@/core/WebhookService.js';
import { HashtagService } from '@/core/HashtagService.js';
import { AntennaService } from '@/core/AntennaService.js';
import { QueueService } from '@/core/QueueService.js';
import { NoteEntityService } from '@/core/entities/NoteEntityService.js';
import { UserEntityService } from '@/core/entities/UserEntityService.js';
import { ApRendererService } from '@/core/activitypub/ApRendererService.js';
import { ApDeliverManagerService } from '@/core/activitypub/ApDeliverManagerService.js';
import { NoteReadService } from '@/core/NoteReadService.js';
import { RemoteUserResolveService } from '@/core/RemoteUserResolveService.js';
import { bindThis } from '@/decorators.js';
import { DB_MAX_NOTE_TEXT_LENGTH } from '@/const.js';
import { RoleService } from '@/core/RoleService.js';
import { MetaService } from '@/core/MetaService.js';
import { SearchService } from '@/core/SearchService.js';
import { FeaturedService } from '@/core/FeaturedService.js';
import { FanoutTimelineService } from '@/core/FanoutTimelineService.js';
import { UtilityService } from '@/core/UtilityService.js';
import { UserBlockingService } from '@/core/UserBlockingService.js';
import { isReply } from '@/misc/is-reply.js';

type NotificationType = 'reply' | 'renote' | 'quote' | 'mention';

class NotificationManager {
	private notifier: { id: MiUser['id']; };
	private note: MiNote;
	private queue: {
		target: MiLocalUser['id'];
		reason: NotificationType;
	}[];

	constructor(
		private mutingsRepository: MutingsRepository,
		private notificationService: NotificationService,
		notifier: { id: MiUser['id']; },
		note: MiNote,
	) {
		this.notifier = notifier;
		this.note = note;
		this.queue = [];
	}

	@bindThis
	public push(notifiee: MiLocalUser['id'], reason: NotificationType) {
		// 自分自身へは通知しない
		if (this.notifier.id === notifiee) return;

		const exist = this.queue.find(x => x.target === notifiee);

		if (exist) {
			// 「メンションされているかつ返信されている」場合は、メンションとしての通知ではなく返信としての通知にする
			if (reason !== 'mention') {
				exist.reason = reason;
			}
		} else {
			this.queue.push({
				reason: reason,
				target: notifiee,
			});
		}
	}

	@bindThis
	public async notify() {
		for (const x of this.queue) {
			if (x.reason === 'renote') {
				this.notificationService.createNotification(x.target, 'renote', {
					noteId: this.note.id,
					targetNoteId: this.note.renoteId!,
				}, this.notifier.id);
			} else {
				this.notificationService.createNotification(x.target, x.reason, {
					noteId: this.note.id,
				}, this.notifier.id);
			}
		}
	}
}

type MinimumUser = {
	id: MiUser['id'];
	host: MiUser['host'];
	username: MiUser['username'];
	uri: MiUser['uri'];
};

type Option = {
	createdAt?: Date | null;
	name?: string | null;
	text?: string | null;
	reply?: MiNote | null;
	renote?: MiNote | null;
	files?: MiDriveFile[] | null;
	poll?: IPoll | null;
	localOnly?: boolean | null;
	reactionAcceptance?: MiNote['reactionAcceptance'];
	cw?: string | null;
	visibility?: string;
	visibleUsers?: MinimumUser[] | null;
	channel?: MiChannel | null;
	apMentions?: MinimumUser[] | null;
	apHashtags?: string[] | null;
	apEmojis?: string[] | null;
	uri?: string | null;
	url?: string | null;
	app?: MiApp | null;
};

@Injectable()
export class NoteCreateService implements OnApplicationShutdown {
	#shutdownController = new AbortController();

	constructor(
		@Inject(DI.config)
		private config: Config,

		@Inject(DI.db)
		private db: DataSource,

		@Inject(DI.redisForTimelines)
		private redisForTimelines: Redis.Redis,

		@Inject(DI.usersRepository)
		private usersRepository: UsersRepository,

		@Inject(DI.notesRepository)
		private notesRepository: NotesRepository,

		@Inject(DI.mutingsRepository)
		private mutingsRepository: MutingsRepository,

		@Inject(DI.instancesRepository)
		private instancesRepository: InstancesRepository,

		@Inject(DI.userProfilesRepository)
		private userProfilesRepository: UserProfilesRepository,

		@Inject(DI.userListMembershipsRepository)
		private userListMembershipsRepository: UserListMembershipsRepository,

		@Inject(DI.channelsRepository)
		private channelsRepository: ChannelsRepository,

		@Inject(DI.noteThreadMutingsRepository)
		private noteThreadMutingsRepository: NoteThreadMutingsRepository,

		@Inject(DI.followingsRepository)
		private followingsRepository: FollowingsRepository,

		@Inject(DI.channelFollowingsRepository)
		private channelFollowingsRepository: ChannelFollowingsRepository,

		private userEntityService: UserEntityService,
		private noteEntityService: NoteEntityService,
		private idService: IdService,
		private globalEventService: GlobalEventService,
		private queueService: QueueService,
		private fanoutTimelineService: FanoutTimelineService,
		private noteReadService: NoteReadService,
		private notificationService: NotificationService,
		private relayService: RelayService,
		private federatedInstanceService: FederatedInstanceService,
		private hashtagService: HashtagService,
		private antennaService: AntennaService,
		private webhookService: WebhookService,
		private featuredService: FeaturedService,
		private remoteUserResolveService: RemoteUserResolveService,
		private apDeliverManagerService: ApDeliverManagerService,
		private apRendererService: ApRendererService,
		private roleService: RoleService,
		private metaService: MetaService,
		private searchService: SearchService,
		private notesChart: NotesChart,
		private perUserNotesChart: PerUserNotesChart,
		private activeUsersChart: ActiveUsersChart,
		private instanceChart: InstanceChart,
		private utilityService: UtilityService,
		private userBlockingService: UserBlockingService,
	) { }

	@bindThis
	public async create(user: {
		id: MiUser['id'];
		username: MiUser['username'];
		host: MiUser['host'];
		isBot: MiUser['isBot'];
		isCat: MiUser['isCat'];
	}, data: Option, silent = false): Promise<MiNote> {
		// チャンネル外にリプライしたら対象のスコープに合わせる
		// (クライアントサイドでやっても良い処理だと思うけどとりあえずサーバーサイドで)
		if (data.reply && data.channel && data.reply.channelId !== data.channel.id) {
			if (data.reply.channelId) {
				data.channel = await this.channelsRepository.findOneBy({ id: data.reply.channelId });
			} else {
				data.channel = null;
			}
		}

		// チャンネル内にリプライしたら対象のスコープに合わせる
		// (クライアントサイドでやっても良い処理だと思うけどとりあえずサーバーサイドで)
		if (data.reply && (data.channel == null) && data.reply.channelId) {
			data.channel = await this.channelsRepository.findOneBy({ id: data.reply.channelId });
		}

		if (data.createdAt == null) data.createdAt = new Date();
		if (data.visibility == null) data.visibility = 'public';
		if (data.localOnly == null) data.localOnly = false;
		if (data.channel != null) data.visibility = 'public';
		if (data.channel != null) data.visibleUsers = [];
		if (data.channel != null) data.localOnly = true;

		const meta = await this.metaService.fetch();

		if (data.visibility === 'public' && data.channel == null) {
			const sensitiveWords = meta.sensitiveWords;
			if (this.isSensitive(data, sensitiveWords)) {
				data.visibility = 'home';
			} else if ((await this.roleService.getUserPolicies(user.id)).canPublicNote === false) {
				data.visibility = 'home';
			}
		}

		const inSilencedInstance = this.utilityService.isSilencedHost(meta.silencedHosts, user.host);

		if (data.visibility === 'public' && inSilencedInstance && user.host !== null) {
			data.visibility = 'home';
		}

		if (data.renote) {
			switch (data.renote.visibility) {
				case 'public':
					// public noteは無条件にrenote可能
					break;
				case 'home':
					// home noteはhome以下にrenote可能
					if (data.visibility === 'public') {
						data.visibility = 'home';
					}
					break;
				case 'followers':
					// 他人のfollowers noteはreject
					if (data.renote.userId !== user.id) {
						throw new Error('Renote target is not public or home');
					}

					// Renote対象がfollowersならfollowersにする
					data.visibility = 'followers';
					break;
				case 'specified':
					// specified / direct noteはreject
					throw new Error('Renote target is not public or home');
			}
		}

		// Check blocking
		if (data.renote && data.text == null && data.poll == null && (data.files == null || data.files.length === 0)) {
			if (data.renote.userHost === null) {
				if (data.renote.userId !== user.id) {
					const blocked = await this.userBlockingService.checkBlocked(data.renote.userId, user.id);
					if (blocked) {
						throw new Error('blocked');
					}
				}
			}
		}

		// 返信対象がpublicではないならhomeにする
		if (data.reply && data.reply.visibility !== 'public' && data.visibility === 'public') {
			data.visibility = 'home';
		}

		// ローカルのみをRenoteしたらローカルのみにする
		if (data.renote && data.renote.localOnly && data.channel == null) {
			data.localOnly = true;
		}

		// ローカルのみにリプライしたらローカルのみにする
		if (data.reply && data.reply.localOnly && data.channel == null) {
			data.localOnly = true;
		}

		if (data.text) {
			if (data.text.length > DB_MAX_NOTE_TEXT_LENGTH) {
				data.text = data.text.slice(0, DB_MAX_NOTE_TEXT_LENGTH);
			}
			data.text = data.text.trim();
		} else {
			data.text = null;
		}

		let tags = data.apHashtags;
		let emojis = data.apEmojis;
		let mentionedUsers = data.apMentions;

		// Parse MFM if needed
		if (!tags || !emojis || !mentionedUsers) {
			const tokens = (data.text ? mfm.parse(data.text)! : []);
			const cwTokens = data.cw ? mfm.parse(data.cw)! : [];
			const choiceTokens = data.poll && data.poll.choices
				? concat(data.poll.choices.map(choice => mfm.parse(choice)!))
				: [];

			const combinedTokens = tokens.concat(cwTokens).concat(choiceTokens);

			tags = data.apHashtags ?? extractHashtags(combinedTokens);

			emojis = data.apEmojis ?? extractCustomEmojisFromMfm(combinedTokens);

			mentionedUsers = data.apMentions ?? await this.extractMentionedUsers(user, combinedTokens);
		}

		tags = tags.filter(tag => Array.from(tag).length <= 128).splice(0, 32);

		if (data.reply && (user.id !== data.reply.userId) && !mentionedUsers.some(u => u.id === data.reply!.userId)) {
			mentionedUsers.push(await this.usersRepository.findOneByOrFail({ id: data.reply!.userId }));
		}

		if (data.visibility === 'specified') {
			if (data.visibleUsers == null) throw new Error('invalid param');

			for (const u of data.visibleUsers) {
				if (!mentionedUsers.some(x => x.id === u.id)) {
					mentionedUsers.push(u);
				}
			}

			if (data.reply && !data.visibleUsers.some(x => x.id === data.reply!.userId)) {
				data.visibleUsers.push(await this.usersRepository.findOneByOrFail({ id: data.reply!.userId }));
			}
		}

		const note = await this.insertNote(user, data, tags, emojis, mentionedUsers);

		setImmediate('post created', { signal: this.#shutdownController.signal }).then(
			() => this.postNoteCreated(note, user, data, silent, tags!, mentionedUsers!),
			() => { /* aborted, ignore this */ },
		);

		return note;
	}

	@bindThis
	private async insertNote(user: { id: MiUser['id']; host: MiUser['host']; }, data: Option, tags: string[], emojis: string[], mentionedUsers: MinimumUser[]) {
		const insert = new MiNote({
			id: this.idService.gen(data.createdAt?.getTime()),
			createdAt: data.createdAt!,
			fileIds: data.files ? data.files.map(file => file.id) : [],
			replyId: data.reply ? data.reply.id : null,
			renoteId: data.renote ? data.renote.id : null,
			channelId: data.channel ? data.channel.id : null,
			threadId: data.reply
				? data.reply.threadId
					? data.reply.threadId
					: data.reply.id
				: null,
			name: data.name,
			text: data.text,
			hasPoll: data.poll != null,
			cw: data.cw ?? null,
			tags: tags.map(tag => normalizeForSearch(tag)),
			emojis,
			userId: user.id,
			localOnly: data.localOnly!,
			reactionAcceptance: data.reactionAcceptance,
			visibility: data.visibility as any,
			visibleUserIds: data.visibility === 'specified'
				? data.visibleUsers
					? data.visibleUsers.map(u => u.id)
					: []
				: [],

			attachedFileTypes: data.files ? data.files.map(file => file.type) : [],

			// 以下非正規化データ
			replyUserId: data.reply ? data.reply.userId : null,
			replyUserHost: data.reply ? data.reply.userHost : null,
			renoteUserId: data.renote ? data.renote.userId : null,
			renoteUserHost: data.renote ? data.renote.userHost : null,
			userHost: user.host,
		});

		if (data.uri != null) insert.uri = data.uri;
		if (data.url != null) insert.url = data.url;

		// Append mentions data
		if (mentionedUsers.length > 0) {
			insert.mentions = mentionedUsers.map(u => u.id);
			const profiles = await this.userProfilesRepository.findBy({ userId: In(insert.mentions) });
			insert.mentionedRemoteUsers = JSON.stringify(mentionedUsers.filter(u => this.userEntityService.isRemoteUser(u)).map(u => {
				const profile = profiles.find(p => p.userId === u.id);
				const url = profile != null ? profile.url : null;
				return {
					uri: u.uri,
					url: url ?? undefined,
					username: u.username,
					host: u.host,
				} as IMentionedRemoteUsers[0];
			}));
		}

		// 投稿を作成
		try {
			if (insert.hasPoll) {
				// Start transaction
				await this.db.transaction(async transactionalEntityManager => {
					await transactionalEntityManager.insert(MiNote, insert);

					const poll = new MiPoll({
						noteId: insert.id,
						choices: data.poll!.choices,
						expiresAt: data.poll!.expiresAt,
						multiple: data.poll!.multiple,
						votes: new Array(data.poll!.choices.length).fill(0),
						noteVisibility: insert.visibility,
						userId: user.id,
						userHost: user.host,
					});

					await transactionalEntityManager.insert(MiPoll, poll);
				});
			} else {
				await this.notesRepository.insert(insert);
			}

			return insert;
		} catch (e) {
			// duplicate key error
			if (isDuplicateKeyValueError(e)) {
				const err = new Error('Duplicated note');
				err.name = 'duplicated';
				throw err;
			}

			console.error(e);

			throw e;
		}
	}

	@bindThis
	private async postNoteCreated(note: MiNote, user: {
		id: MiUser['id'];
		username: MiUser['username'];
		host: MiUser['host'];
		isBot: MiUser['isBot'];
	}, data: Option, silent: boolean, tags: string[], mentionedUsers: MinimumUser[]) {
		const meta = await this.metaService.fetch();

		this.notesChart.update(note, true);
		if (meta.enableChartsForRemoteUser || (user.host == null)) {
			this.perUserNotesChart.update(user, note, true);
		}

		// Register host
		if (this.userEntityService.isRemoteUser(user)) {
			this.federatedInstanceService.fetch(user.host).then(async i => {
				this.instancesRepository.increment({ id: i.id }, 'notesCount', 1);
				if ((await this.metaService.fetch()).enableChartsForFederatedInstances) {
					this.instanceChart.updateNote(i.host, note, true);
				}
			});
		}

		// ハッシュタグ更新
		if (data.visibility === 'public' || data.visibility === 'home') {
			this.hashtagService.updateHashtags(user, tags);
		}

		// Increment notes count (user)
		this.incNotesCountOfUser(user);

		this.pushToTl(note, user);

		this.antennaService.addNoteToAntennas(note, user);

		if (data.reply) {
			this.saveReply(data.reply, note);
		}

		if (data.reply == null) {
			// TODO: キャッシュ
			this.followingsRepository.findBy({
				followeeId: user.id,
				notify: 'normal',
			}).then(followings => {
				if (note.visibility !== 'specified') {
					for (const following of followings) {
						// TODO: ワードミュート考慮
						this.notificationService.createNotification(following.followerId, 'note', {
							noteId: note.id,
						}, user.id);
					}
				}
			});
		}

		if (data.renote && data.renote.userId !== user.id && !user.isBot) {
			this.incRenoteCount(data.renote);
		}

		if (data.poll && data.poll.expiresAt) {
			const delay = data.poll.expiresAt.getTime() - Date.now();
			this.queueService.endedPollNotificationQueue.add(note.id, {
				noteId: note.id,
			}, {
				delay,
				removeOnComplete: true,
			});
		}

		if (!silent) {
			if (this.userEntityService.isLocalUser(user)) this.activeUsersChart.write(user);

			// 未読通知を作成
			if (data.visibility === 'specified') {
				if (data.visibleUsers == null) throw new Error('invalid param');

				for (const u of data.visibleUsers) {
					// ローカルユーザーのみ
					if (!this.userEntityService.isLocalUser(u)) continue;

					this.noteReadService.insertNoteUnread(u.id, note, {
						isSpecified: true,
						isMentioned: false,
					});
				}
			} else {
				for (const u of mentionedUsers) {
					// ローカルユーザーのみ
					if (!this.userEntityService.isLocalUser(u)) continue;

					this.noteReadService.insertNoteUnread(u.id, note, {
						isSpecified: false,
						isMentioned: true,
					});
				}
			}

			// Pack the note
			const noteObj = await this.noteEntityService.pack(note, null, { skipHide: true, withReactionAndUserPairCache: true });

			this.globalEventService.publishNotesStream(noteObj);

			this.roleService.addNoteToRoleTimeline(noteObj);

			this.webhookService.getActiveWebhooks().then(webhooks => {
				webhooks = webhooks.filter(x => x.userId === user.id && x.on.includes('note'));
				for (const webhook of webhooks) {
					this.queueService.webhookDeliver(webhook, 'note', {
						note: noteObj,
					});
				}
			});

			const nm = new NotificationManager(this.mutingsRepository, this.notificationService, user, note);

			await this.createMentionedEvents(mentionedUsers, note, nm);

			// If has in reply to note
			if (data.reply) {
				// 通知
				if (data.reply.userHost === null) {
					const isThreadMuted = await this.noteThreadMutingsRepository.exist({
						where: {
							userId: data.reply.userId,
							threadId: data.reply.threadId ?? data.reply.id,
						},
					});

					if (!isThreadMuted) {
						nm.push(data.reply.userId, 'reply');
						this.globalEventService.publishMainStream(data.reply.userId, 'reply', noteObj);

						const webhooks = (await this.webhookService.getActiveWebhooks()).filter(x => x.userId === data.reply!.userId && x.on.includes('reply'));
						for (const webhook of webhooks) {
							this.queueService.webhookDeliver(webhook, 'reply', {
								note: noteObj,
							});
						}
					}
				}
			}

			// If it is renote
			if (data.renote) {
				const type = data.text ? 'quote' : 'renote';

				// Notify
				if (data.renote.userHost === null) {
					nm.push(data.renote.userId, type);
				}

				// Publish event
				if ((user.id !== data.renote.userId) && data.renote.userHost === null) {
					this.globalEventService.publishMainStream(data.renote.userId, 'renote', noteObj);

					const webhooks = (await this.webhookService.getActiveWebhooks()).filter(x => x.userId === data.renote!.userId && x.on.includes('renote'));
					for (const webhook of webhooks) {
						this.queueService.webhookDeliver(webhook, 'renote', {
							note: noteObj,
						});
					}
				}
			}

			nm.notify();

			//#region AP deliver
			if (this.userEntityService.isLocalUser(user)) {
				(async () => {
					const noteActivity = await this.renderNoteOrRenoteActivity(data, note);
					const dm = this.apDeliverManagerService.createDeliverManager(user, noteActivity);

					// メンションされたリモートユーザーに配送
					for (const u of mentionedUsers.filter(u => this.userEntityService.isRemoteUser(u))) {
						dm.addDirectRecipe(u as MiRemoteUser);
					}

					// 投稿がリプライかつ投稿者がローカルユーザーかつリプライ先の投稿の投稿者がリモートユーザーなら配送
					if (data.reply && data.reply.userHost !== null) {
						const u = await this.usersRepository.findOneBy({ id: data.reply.userId });
						if (u && this.userEntityService.isRemoteUser(u)) dm.addDirectRecipe(u);
					}

					// 投稿がRenoteかつ投稿者がローカルユーザーかつRenote元の投稿の投稿者がリモートユーザーなら配送
					if (data.renote && data.renote.userHost !== null) {
						const u = await this.usersRepository.findOneBy({ id: data.renote.userId });
						if (u && this.userEntityService.isRemoteUser(u)) dm.addDirectRecipe(u);
					}

					// フォロワーに配送
					if (['public', 'home', 'followers'].includes(note.visibility)) {
						dm.addFollowersRecipe();
					}

					if (['public'].includes(note.visibility)) {
						this.relayService.deliverToRelays(user, noteActivity);
					}

					dm.execute();
				})();
			}
			//#endregion
		}

		if (data.channel) {
			this.channelsRepository.increment({ id: data.channel.id }, 'notesCount', 1);
			this.channelsRepository.update(data.channel.id, {
				lastNotedAt: new Date(),
			});

			this.notesRepository.countBy({
				userId: user.id,
				channelId: data.channel.id,
			}).then(count => {
				// この処理が行われるのはノート作成後なので、ノートが一つしかなかったら最初の投稿だと判断できる
				// TODO: とはいえノートを削除して何回も投稿すればその分だけインクリメントされる雑さもあるのでどうにかしたい
				if (count === 1) {
					this.channelsRepository.increment({ id: data.channel!.id }, 'usersCount', 1);
				}
			});
		}

		// Register to search database
		this.index(note);
	}

	@bindThis
	private isSensitive(note: Option, sensitiveWord: string[]): boolean {
		if (sensitiveWord.length > 0) {
			const text = note.cw ?? note.text ?? '';
			if (text === '') return false;
			const matched = sensitiveWord.some(filter => {
				// represents RegExp
				const regexp = filter.match(/^\/(.+)\/(.*)$/);
				// This should never happen due to input sanitisation.
				if (!regexp) {
					const words = filter.split(' ');
					return words.every(keyword => text.includes(keyword));
				}
				try {
					return new RE2(regexp[1], regexp[2]).test(text);
				} catch (err) {
					// This should never happen due to input sanitisation.
					return false;
				}
			});
			if (matched) return true;
		}
		return false;
	}

	@bindThis
	private incRenoteCount(renote: MiNote) {
		this.notesRepository.createQueryBuilder().update()
			.set({
				renoteCount: () => '"renoteCount" + 1',
			})
			.where('id = :id', { id: renote.id })
			.execute();

		// 30%の確率、3日以内に投稿されたノートの場合ハイライト用ランキング更新
		if (Math.random() < 0.3 && (Date.now() - this.idService.parse(renote.id).date.getTime()) < 1000 * 60 * 60 * 24 * 3) {
			if (renote.channelId != null) {
				if (renote.replyId == null) {
					this.featuredService.updateInChannelNotesRanking(renote.channelId, renote.id, 5);
					this.featuredService.updatePerUserNotesRanking(renote.userId, renote.id, 5);
				}
			} else {
				if (renote.visibility === 'public' && renote.userHost == null && renote.replyId == null) {
					this.featuredService.updateGlobalNotesRanking(renote.id, 5);
					this.featuredService.updatePerUserNotesRanking(renote.userId, renote.id, 5);
				}
			}
		}
	}

	@bindThis
	private async createMentionedEvents(mentionedUsers: MinimumUser[], note: MiNote, nm: NotificationManager) {
		for (const u of mentionedUsers.filter(u => this.userEntityService.isLocalUser(u))) {
			const isThreadMuted = await this.noteThreadMutingsRepository.exist({
				where: {
					userId: u.id,
					threadId: note.threadId ?? note.id,
				},
			});

			if (isThreadMuted) {
				continue;
			}

			const detailPackedNote = await this.noteEntityService.pack(note, u, {
				detail: true,
			});

			this.globalEventService.publishMainStream(u.id, 'mention', detailPackedNote);

			const webhooks = (await this.webhookService.getActiveWebhooks()).filter(x => x.userId === u.id && x.on.includes('mention'));
			for (const webhook of webhooks) {
				this.queueService.webhookDeliver(webhook, 'mention', {
					note: detailPackedNote,
				});
			}

			// Create notification
			nm.push(u.id, 'mention');
		}
	}

	@bindThis
	private saveReply(reply: MiNote, note: MiNote) {
		this.notesRepository.increment({ id: reply.id }, 'repliesCount', 1);
	}

	@bindThis
	private async renderNoteOrRenoteActivity(data: Option, note: MiNote) {
		if (data.localOnly) return null;

		const content = data.renote && data.text == null && data.poll == null && (data.files == null || data.files.length === 0)
			? this.apRendererService.renderAnnounce(data.renote.uri ? data.renote.uri : `${this.config.url}/notes/${data.renote.id}`, note)
			: this.apRendererService.renderCreate(await this.apRendererService.renderNote(note, false), note);

		return this.apRendererService.addContext(content);
	}

	@bindThis
	private index(note: MiNote) {
		if (note.text == null && note.cw == null) return;

		this.searchService.indexNote(note);
	}

	@bindThis
	private incNotesCountOfUser(user: { id: MiUser['id']; }) {
		this.usersRepository.createQueryBuilder().update()
			.set({
				updatedAt: new Date(),
				notesCount: () => '"notesCount" + 1',
			})
			.where('id = :id', { id: user.id })
			.execute();
	}

	@bindThis
	private async extractMentionedUsers(user: { host: MiUser['host']; }, tokens: mfm.MfmNode[]): Promise<MiUser[]> {
		if (tokens == null) return [];

		const mentions = extractMentions(tokens);
		let mentionedUsers = (await Promise.all(mentions.map(m =>
			this.remoteUserResolveService.resolveUser(m.username, m.host ?? user.host).catch(() => null),
		))).filter(x => x != null) as MiUser[];

		// Drop duplicate users
		mentionedUsers = mentionedUsers.filter((u, i, self) =>
			i === self.findIndex(u2 => u.id === u2.id),
		);

		return mentionedUsers;
	}

	@bindThis
	private async pushToTl(note: MiNote, user: { id: MiUser['id']; host: MiUser['host']; }) {
		const meta = await this.metaService.fetch();
		if (!meta.enableFanoutTimeline) return;

		const r = this.redisForTimelines.pipeline();

		// TODO: キャッシュ？
		// eslint-disable-next-line prefer-const
		let [followings, userListMemberships] = await Promise.all([
			this.followingsRepository.find({
				where: {
					followeeId: user.id,
					followerHost: IsNull(),
					isFollowerHibernated: false,
				},
				select: ['followerId', 'withReplies'],
			}),
			this.userListMembershipsRepository.find({
				where: {
					userId: user.id,
				},
				select: ['userListId', 'userListUserId', 'withReplies'],
			}),
		]);

		if (note.visibility === 'followers') {
			// TODO: 重そうだから何とかしたい Set 使う？
			userListMemberships = userListMemberships.filter(x => x.userListUserId === user.id || followings.some(f => f.followerId === x.userListUserId));
		}

		for (const userListMembership of userListMemberships) {
			// ダイレクトのとき、そのリストが対象外のユーザーの場合
			if (
				note.visibility === 'specified' &&
				!note.visibleUserIds.some(v => v === userListMembership.userListUserId)
			) continue;

			// 「自分自身への返信 or そのリストの作成者への返信」のどちらでもない場合
			if (note.replyId && !(note.replyUserId === note.userId || note.replyUserId === userListMembership.userListUserId)) {
				if (!userListMembership.withReplies) continue;
			}

			this.funoutTimelineService.push(`userListTimeline:${userListMembership.userListId}`, note.id, meta.perUserListTimelineCacheMax, r);
			if (note.fileIds.length > 0) {
				this.funoutTimelineService.push(`userListTimelineWithFiles:${userListMembership.userListId}`, note.id, meta.perUserListTimelineCacheMax / 2, r);
			}
		}

		if (note.channelId) {
			this.fanoutTimelineService.push(`channelTimeline:${note.channelId}`, note.id, this.config.perChannelMaxNoteCacheCount, r);

<<<<<<< HEAD
			this.funoutTimelineService.push(`userTimelineWithChannel:${user.id}`, note.id, note.userHost == null ? meta.perLocalUserUserTimelineCacheMax : meta.perRemoteUserUserTimelineCacheMax, r);
			if (note.fileIds.length > 0) {
				this.funoutTimelineService.push(`userTimelineWithChannelWithFiles:${user.id}`, note.id, note.userHost == null ? meta.perLocalUserUserTimelineCacheMax / 2 : meta.perRemoteUserUserTimelineCacheMax / 2, r);
			}
=======
			this.fanoutTimelineService.push(`userTimelineWithChannel:${user.id}`, note.id, note.userHost == null ? meta.perLocalUserUserTimelineCacheMax : meta.perRemoteUserUserTimelineCacheMax, r);
>>>>>>> b72f9186

			const channelFollowings = await this.channelFollowingsRepository.find({
				where: {
					followeeId: note.channelId,
				},
				select: ['followerId'],
			});

			for (const channelFollowing of channelFollowings) {
				this.fanoutTimelineService.push(`homeTimeline:${channelFollowing.followerId}`, note.id, meta.perUserHomeTimelineCacheMax, r);
				if (note.fileIds.length > 0) {
					this.fanoutTimelineService.push(`homeTimelineWithFiles:${channelFollowing.followerId}`, note.id, meta.perUserHomeTimelineCacheMax / 2, r);
				}
			}
		} else {
			// TODO: あまりにも数が多いと redisPipeline.exec に失敗する(理由は不明)ため、3万件程度を目安に分割して実行するようにする
			for (const following of followings) {
				// 基本的にvisibleUserIdsには自身のidが含まれている前提であること
				if (note.visibility === 'specified' && !note.visibleUserIds.some(v => v === following.followerId)) continue;

				// 「自分自身への返信 or そのフォロワーへの返信」のどちらでもない場合
				if (isReply(note, following.followerId)) {
					if (!following.withReplies) continue;
				}

				this.fanoutTimelineService.push(`homeTimeline:${following.followerId}`, note.id, meta.perUserHomeTimelineCacheMax, r);
				if (note.fileIds.length > 0) {
					this.fanoutTimelineService.push(`homeTimelineWithFiles:${following.followerId}`, note.id, meta.perUserHomeTimelineCacheMax / 2, r);
				}
			}

<<<<<<< HEAD
=======
			for (const userListMembership of userListMemberships) {
				// ダイレクトのとき、そのリストが対象外のユーザーの場合
				if (
					note.visibility === 'specified' &&
					!note.visibleUserIds.some(v => v === userListMembership.userListUserId)
				) continue;

				// 「自分自身への返信 or そのリストの作成者への返信」のどちらでもない場合
				if (isReply(note, userListMembership.userListUserId)) {
					if (!userListMembership.withReplies) continue;
				}

				this.fanoutTimelineService.push(`userListTimeline:${userListMembership.userListId}`, note.id, meta.perUserListTimelineCacheMax, r);
				if (note.fileIds.length > 0) {
					this.fanoutTimelineService.push(`userListTimelineWithFiles:${userListMembership.userListId}`, note.id, meta.perUserListTimelineCacheMax / 2, r);
				}
			}

>>>>>>> b72f9186
			if (note.visibility !== 'specified' || !note.visibleUserIds.some(v => v === user.id)) { // 自分自身のHTL
				this.fanoutTimelineService.push(`homeTimeline:${user.id}`, note.id, meta.perUserHomeTimelineCacheMax, r);
				if (note.fileIds.length > 0) {
					this.fanoutTimelineService.push(`homeTimelineWithFiles:${user.id}`, note.id, meta.perUserHomeTimelineCacheMax / 2, r);
				}
			}

			// 自分自身以外への返信
<<<<<<< HEAD
			if (note.replyId && note.replyUserId !== note.userId) {
				this.funoutTimelineService.push(`userTimelineWithReplies:${user.id}`, note.id, note.userHost == null ? meta.perLocalUserUserTimelineCacheMax : meta.perRemoteUserUserTimelineCacheMax, r);
				if (note.fileIds.length > 0) {
					this.funoutTimelineService.push(`userTimelineWithRepliesWithFiles:${user.id}`, note.id, note.userHost == null ? meta.perLocalUserUserTimelineCacheMax / 2 : meta.perRemoteUserUserTimelineCacheMax / 2, r);
				}
=======
			if (isReply(note)) {
				this.fanoutTimelineService.push(`userTimelineWithReplies:${user.id}`, note.id, note.userHost == null ? meta.perLocalUserUserTimelineCacheMax : meta.perRemoteUserUserTimelineCacheMax, r);
>>>>>>> b72f9186

				if (note.visibility === 'public' && note.userHost == null) {
					this.fanoutTimelineService.push('localTimelineWithReplies', note.id, 300, r);
					if (note.replyUserHost == null) {
						this.fanoutTimelineService.push(`localTimelineWithReplyTo:${note.replyUserId}`, note.id, 300 / 10, r);
					}
				}
			} else {
				this.fanoutTimelineService.push(`userTimeline:${user.id}`, note.id, note.userHost == null ? meta.perLocalUserUserTimelineCacheMax : meta.perRemoteUserUserTimelineCacheMax, r);
				if (note.fileIds.length > 0) {
					this.fanoutTimelineService.push(`userTimelineWithFiles:${user.id}`, note.id, note.userHost == null ? meta.perLocalUserUserTimelineCacheMax / 2 : meta.perRemoteUserUserTimelineCacheMax / 2, r);
				}

				if (note.visibility === 'public' && note.userHost == null) {
					this.fanoutTimelineService.push('localTimeline', note.id, 1000, r);
					if (note.fileIds.length > 0) {
						this.fanoutTimelineService.push('localTimelineWithFiles', note.id, 500, r);
					}
				}
			}
		}

		if (Math.random() < 0.1) {
			process.nextTick(() => {
				this.checkHibernation(followings);
			});
		}

		r.exec();
	}

	@bindThis
	public async checkHibernation(followings: MiFollowing[]) {
		if (followings.length === 0) return;

		const shuffle = (array: MiFollowing[]) => {
			for (let i = array.length - 1; i > 0; i--) {
				const j = Math.floor(Math.random() * (i + 1));
				[array[i], array[j]] = [array[j], array[i]];
			}
			return array;
		};

		// ランダムに最大1000件サンプリング
		const samples = shuffle(followings).slice(0, Math.min(followings.length, 1000));

		const hibernatedUsers = await this.usersRepository.find({
			where: {
				id: In(samples.map(x => x.followerId)),
				lastActiveDate: LessThan(new Date(Date.now() - (1000 * 60 * 60 * 24 * 50))),
			},
			select: ['id'],
		});

		if (hibernatedUsers.length > 0) {
			this.usersRepository.update({
				id: In(hibernatedUsers.map(x => x.id)),
			}, {
				isHibernated: true,
			});

			this.followingsRepository.update({
				followerId: In(hibernatedUsers.map(x => x.id)),
			}, {
				isFollowerHibernated: true,
			});
		}
	}

	@bindThis
	public dispose(): void {
		this.#shutdownController.abort();
	}

	@bindThis
	public onApplicationShutdown(signal?: string | undefined): void {
		this.dispose();
	}
}<|MERGE_RESOLUTION|>--- conflicted
+++ resolved
@@ -877,27 +877,23 @@
 			) continue;
 
 			// 「自分自身への返信 or そのリストの作成者への返信」のどちらでもない場合
-			if (note.replyId && !(note.replyUserId === note.userId || note.replyUserId === userListMembership.userListUserId)) {
+			if (isReply(note, userListMembership.userListUserId)) {
 				if (!userListMembership.withReplies) continue;
 			}
 
-			this.funoutTimelineService.push(`userListTimeline:${userListMembership.userListId}`, note.id, meta.perUserListTimelineCacheMax, r);
+			this.fanoutTimelineService.push(`userListTimeline:${userListMembership.userListId}`, note.id, meta.perUserListTimelineCacheMax, r);
 			if (note.fileIds.length > 0) {
-				this.funoutTimelineService.push(`userListTimelineWithFiles:${userListMembership.userListId}`, note.id, meta.perUserListTimelineCacheMax / 2, r);
+				this.fanoutTimelineService.push(`userListTimelineWithFiles:${userListMembership.userListId}`, note.id, meta.perUserListTimelineCacheMax / 2, r);
 			}
 		}
 
 		if (note.channelId) {
 			this.fanoutTimelineService.push(`channelTimeline:${note.channelId}`, note.id, this.config.perChannelMaxNoteCacheCount, r);
 
-<<<<<<< HEAD
-			this.funoutTimelineService.push(`userTimelineWithChannel:${user.id}`, note.id, note.userHost == null ? meta.perLocalUserUserTimelineCacheMax : meta.perRemoteUserUserTimelineCacheMax, r);
+			this.fanoutTimelineService.push(`userTimelineWithChannel:${user.id}`, note.id, note.userHost == null ? meta.perLocalUserUserTimelineCacheMax : meta.perRemoteUserUserTimelineCacheMax, r);
 			if (note.fileIds.length > 0) {
-				this.funoutTimelineService.push(`userTimelineWithChannelWithFiles:${user.id}`, note.id, note.userHost == null ? meta.perLocalUserUserTimelineCacheMax / 2 : meta.perRemoteUserUserTimelineCacheMax / 2, r);
-			}
-=======
-			this.fanoutTimelineService.push(`userTimelineWithChannel:${user.id}`, note.id, note.userHost == null ? meta.perLocalUserUserTimelineCacheMax : meta.perRemoteUserUserTimelineCacheMax, r);
->>>>>>> b72f9186
+				this.fanoutTimelineService.push(`userTimelineWithChannelWithFiles:${user.id}`, note.id, note.userHost == null ? meta.perLocalUserUserTimelineCacheMax / 2 : meta.perRemoteUserUserTimelineCacheMax / 2, r);
+			}
 
 			const channelFollowings = await this.channelFollowingsRepository.find({
 				where: {
@@ -929,27 +925,6 @@
 				}
 			}
 
-<<<<<<< HEAD
-=======
-			for (const userListMembership of userListMemberships) {
-				// ダイレクトのとき、そのリストが対象外のユーザーの場合
-				if (
-					note.visibility === 'specified' &&
-					!note.visibleUserIds.some(v => v === userListMembership.userListUserId)
-				) continue;
-
-				// 「自分自身への返信 or そのリストの作成者への返信」のどちらでもない場合
-				if (isReply(note, userListMembership.userListUserId)) {
-					if (!userListMembership.withReplies) continue;
-				}
-
-				this.fanoutTimelineService.push(`userListTimeline:${userListMembership.userListId}`, note.id, meta.perUserListTimelineCacheMax, r);
-				if (note.fileIds.length > 0) {
-					this.fanoutTimelineService.push(`userListTimelineWithFiles:${userListMembership.userListId}`, note.id, meta.perUserListTimelineCacheMax / 2, r);
-				}
-			}
-
->>>>>>> b72f9186
 			if (note.visibility !== 'specified' || !note.visibleUserIds.some(v => v === user.id)) { // 自分自身のHTL
 				this.fanoutTimelineService.push(`homeTimeline:${user.id}`, note.id, meta.perUserHomeTimelineCacheMax, r);
 				if (note.fileIds.length > 0) {
@@ -958,16 +933,11 @@
 			}
 
 			// 自分自身以外への返信
-<<<<<<< HEAD
-			if (note.replyId && note.replyUserId !== note.userId) {
-				this.funoutTimelineService.push(`userTimelineWithReplies:${user.id}`, note.id, note.userHost == null ? meta.perLocalUserUserTimelineCacheMax : meta.perRemoteUserUserTimelineCacheMax, r);
-				if (note.fileIds.length > 0) {
-					this.funoutTimelineService.push(`userTimelineWithRepliesWithFiles:${user.id}`, note.id, note.userHost == null ? meta.perLocalUserUserTimelineCacheMax / 2 : meta.perRemoteUserUserTimelineCacheMax / 2, r);
-				}
-=======
 			if (isReply(note)) {
 				this.fanoutTimelineService.push(`userTimelineWithReplies:${user.id}`, note.id, note.userHost == null ? meta.perLocalUserUserTimelineCacheMax : meta.perRemoteUserUserTimelineCacheMax, r);
->>>>>>> b72f9186
+				if (note.fileIds.length > 0) {
+					this.fanoutTimelineService.push(`userTimelineWithRepliesWithFiles:${user.id}`, note.id, note.userHost == null ? meta.perLocalUserUserTimelineCacheMax / 2 : meta.perRemoteUserUserTimelineCacheMax / 2, r);
+				}
 
 				if (note.visibility === 'public' && note.userHost == null) {
 					this.fanoutTimelineService.push('localTimelineWithReplies', note.id, 300, r);
