/*
 * SPDX-FileCopyrightText: syuilo and other misskey contributors
 * SPDX-License-Identifier: AGPL-3.0-only
 */

import { Inject, Injectable, OnApplicationShutdown } from '@nestjs/common';
import * as Redis from 'ioredis';
<<<<<<< HEAD
import type { InstancesRepository } from '@/models/index.js';
import type { MiInstance } from '@/models/entities/Instance.js';
=======
import type { InstancesRepository } from '@/models/_.js';
import type { MiInstance } from '@/models/Instance.js';
>>>>>>> f32915b5
import { MemoryKVCache, RedisKVCache } from '@/misc/cache.js';
import { IdService } from '@/core/IdService.js';
import { DI } from '@/di-symbols.js';
import { UtilityService } from '@/core/UtilityService.js';
import { bindThis } from '@/decorators.js';

@Injectable()
export class FederatedInstanceService implements OnApplicationShutdown {
	public federatedInstanceCache: RedisKVCache<MiInstance | null>;

	constructor(
		@Inject(DI.redis)
		private redisClient: Redis.Redis,

		@Inject(DI.instancesRepository)
		private instancesRepository: InstancesRepository,

		private utilityService: UtilityService,
		private idService: IdService,
	) {
		this.federatedInstanceCache = new RedisKVCache<MiInstance | null>(this.redisClient, 'federatedInstance', {
			lifetime: 1000 * 60 * 30, // 30m
			memoryCacheLifetime: 1000 * 60 * 3, // 3m
			fetcher: (key) => this.instancesRepository.findOneBy({ host: key }),
			toRedisConverter: (value) => JSON.stringify(value),
			fromRedisConverter: (value) => {
				const parsed = JSON.parse(value);
				if (parsed == null) return null;
				return {
					...parsed,
					firstRetrievedAt: new Date(parsed.firstRetrievedAt),
					latestRequestReceivedAt: parsed.latestRequestReceivedAt ? new Date(parsed.latestRequestReceivedAt) : null,
					infoUpdatedAt: parsed.infoUpdatedAt ? new Date(parsed.infoUpdatedAt) : null,
				};
			},
		});
	}

	@bindThis
	public async fetch(host: string): Promise<MiInstance> {
		host = this.utilityService.toPuny(host);

		const cached = await this.federatedInstanceCache.get(host);
		if (cached) return cached;

		const index = await this.instancesRepository.findOneBy({ host });

		if (index == null) {
			const i = await this.instancesRepository.insert({
				id: this.idService.genId(),
				host,
				firstRetrievedAt: new Date(),
			}).then(x => this.instancesRepository.findOneByOrFail(x.identifiers[0]));

			this.federatedInstanceCache.set(host, i);
			return i;
		} else {
			this.federatedInstanceCache.set(host, index);
			return index;
		}
	}

	@bindThis
	public async update(id: MiInstance['id'], data: Partial<MiInstance>): Promise<void> {
		const result = await this.instancesRepository.createQueryBuilder().update()
			.set(data)
			.where('id = :id', { id })
			.returning('*')
			.execute()
			.then((response) => {
				return response.raw[0];
			});

		this.federatedInstanceCache.set(result.host, result);
	}

	@bindThis
	public dispose(): void {
		this.federatedInstanceCache.dispose();
	}

	@bindThis
	public onApplicationShutdown(signal?: string | undefined): void {
		this.dispose();
	}
}<|MERGE_RESOLUTION|>--- conflicted
+++ resolved
@@ -5,13 +5,8 @@
 
 import { Inject, Injectable, OnApplicationShutdown } from '@nestjs/common';
 import * as Redis from 'ioredis';
-<<<<<<< HEAD
-import type { InstancesRepository } from '@/models/index.js';
-import type { MiInstance } from '@/models/entities/Instance.js';
-=======
 import type { InstancesRepository } from '@/models/_.js';
 import type { MiInstance } from '@/models/Instance.js';
->>>>>>> f32915b5
 import { MemoryKVCache, RedisKVCache } from '@/misc/cache.js';
 import { IdService } from '@/core/IdService.js';
 import { DI } from '@/di-symbols.js';
