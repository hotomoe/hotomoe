/*
 * SPDX-FileCopyrightText: syuilo and other misskey contributors
 * SPDX-License-Identifier: AGPL-3.0-only
 */

import { URLSearchParams } from 'node:url';
import * as nodemailer from 'nodemailer';
import { Inject, Injectable } from '@nestjs/common';
import { validate as validateEmail } from 'deep-email-validator';
import { MetaService } from '@/core/MetaService.js';
import { UtilityService } from '@/core/UtilityService.js';
import { DI } from '@/di-symbols.js';
import type { Config } from '@/config.js';
import type Logger from '@/logger.js';
import type { UserProfilesRepository } from '@/models/_.js';
import { LoggerService } from '@/core/LoggerService.js';
import { bindThis } from '@/decorators.js';
import { HttpRequestService } from '@/core/HttpRequestService.js';

@Injectable()
export class EmailService {
	private logger: Logger;

	constructor(
		@Inject(DI.config)
		private config: Config,

		@Inject(DI.userProfilesRepository)
		private userProfilesRepository: UserProfilesRepository,

		private metaService: MetaService,
		private loggerService: LoggerService,
		private utilityService: UtilityService,
		private httpRequestService: HttpRequestService,
	) {
		this.logger = this.loggerService.getLogger('email');
	}

	@bindThis
	public async sendEmail(to: string, subject: string, html: string, text: string) {
		const meta = await this.metaService.fetch(true);

		const iconUrl = `${this.config.url}/static-assets/mi-white.png`;
		const emailSettingUrl = `${this.config.url}/settings/email`;

		const enableAuth = meta.smtpUser != null && meta.smtpUser !== '';

		const transporter = nodemailer.createTransport({
			host: meta.smtpHost,
			port: meta.smtpPort,
			secure: meta.smtpSecure,
			ignoreTLS: !enableAuth,
			proxy: this.config.proxySmtp,
			auth: enableAuth ? {
				user: meta.smtpUser,
				pass: meta.smtpPass,
			} : undefined,
		} as any);

		try {
			// TODO: htmlサニタイズ
			const info = await transporter.sendMail({
				from: meta.email!,
				to: to,
				subject: subject,
				text: text,
				html: `<!doctype html>
<html>
	<head>
		<meta charset="utf-8">
		<title>${ subject }</title>
		<style>
			html {
				background: #eee;
			}

			body {
				padding: 16px;
				margin: 0;
				font-family: sans-serif;
				font-size: 14px;
			}

			a {
				text-decoration: none;
				color: #86b300;
			}
			a:hover {
				text-decoration: underline;
			}

			main {
				max-width: 500px;
				margin: 0 auto;
				background: #fff;
				color: #555;
			}
				main > header {
					padding: 32px;
					background: #86b300;
				}
					main > header > img {
						max-width: 128px;
						max-height: 28px;
						vertical-align: bottom;
					}
				main > article {
					padding: 32px;
				}
					main > article > h1 {
						margin: 0 0 1em 0;
					}
				main > footer {
					padding: 32px;
					border-top: solid 1px #eee;
				}

			nav {
				box-sizing: border-box;
				max-width: 500px;
				margin: 16px auto 0 auto;
				padding: 0 32px;
			}
				nav > a {
					color: #888;
				}
		</style>
	</head>
	<body>
		<main>
			<header>
				<img src="${ meta.logoImageUrl ?? meta.iconUrl ?? iconUrl }"/>
			</header>
			<article>
				<h1>${ subject }</h1>
				<div>${ html }</div>
			</article>
			<footer>
				<a href="${ emailSettingUrl }">${ 'Email setting' }</a>
			</footer>
		</main>
		<nav>
			<a href="${ this.config.url }">${ this.config.host }</a>
		</nav>
	</body>
</html>`,
			});

			this.logger.info(`Message sent: ${info.messageId}`);
		} catch (err) {
			this.logger.error('Failed to send email', { error: err });
			throw err;
		}
	}

	@bindThis
	public async validateEmailForAccount(emailAddress: string): Promise<{
		available: boolean;
		reason: null | 'used' | 'format' | 'disposable' | 'mx' | 'smtp' | 'banned' | 'network' | 'blacklist';
	}> {
		const meta = await this.metaService.fetch();

		const exist = await this.userProfilesRepository.countBy({
			emailVerified: true,
			email: emailAddress,
		});

		if (exist !== 0) {
			return {
				available: false,
				reason: 'used',
			};
		}

		let validated: {
			valid: boolean,
			reason?: string | null,
		} = { valid: true, reason: null };

		if (meta.enableActiveEmailValidation) {
			validated = await validateEmail({
				email: emailAddress,
				validateRegex: true,
				validateMx: true,
				validateTypo: false, // TLDを見ているみたいだけどclubとか弾かれるので
				validateDisposable: true, // 捨てアドかどうかチェック
				validateSMTP: false, // 日本だと25ポートが殆どのプロバイダーで塞がれていてタイムアウトになるので
			});

			if (validated.valid && meta.enableVerifymailApi && meta.verifymailAuthKey != null) {
				validated = await this.verifyMail(emailAddress, meta.verifymailAuthKey);
			}

			if (validated.valid && meta.enableTruemailApi && meta.truemailInstance && meta.truemailAuthKey != null) {
				validated = await this.trueMail(meta.truemailInstance, emailAddress, meta.truemailAuthKey);
			}
		}

		if (!validated.valid) {
			const formatReason: Record<string, 'format' | 'disposable' | 'mx' | 'smtp' | 'network' | 'blacklist' | undefined> = {
				regex: 'format',
				disposable: 'disposable',
				mx: 'mx',
				smtp: 'smtp',
				network: 'network',
				blacklist: 'blacklist',
			};

			return {
				available: false,
				reason: validated.reason ? formatReason[validated.reason] ?? null : null,
			};
		}

		const emailDomain: string = emailAddress.split('@')[1];
		const isBanned = this.utilityService.isBlockedHost(meta.bannedEmailDomains, emailDomain);

		if (isBanned) {
			return {
				available: false,
				reason: 'banned',
			};
		}

		return {
			available: true,
			reason: null,
		};
	}

	private async verifyMail(emailAddress: string, verifymailAuthKey: string): Promise<{
		valid: boolean;
		reason: 'used' | 'format' | 'disposable' | 'mx' | 'smtp' | null;
	}> {
		const endpoint = 'https://verifymail.io/api/' + emailAddress + '?key=' + verifymailAuthKey;
		const res = await this.httpRequestService.send(endpoint, {
			method: 'GET',
			headers: {
				'Content-Type': 'application/x-www-form-urlencoded',
				Accept: 'application/json, */*',
			},
		});

		const json = (await res.json()) as Partial<{
			message: string;
			block: boolean;
			catch_all: boolean;
			deliverable_email: boolean;
			disposable: boolean;
			domain: string;
			email_address: string;
			email_provider: string;
			mx: boolean;
			mx_fallback: boolean;
			mx_host: string[];
			mx_ip: string[];
			mx_priority: { [key: string]: number };
			privacy: boolean;
			related_domains: string[];
		}>;

		/* api error: when there is only one `message` attribute in the returned result */
		if (Object.keys(json).length === 1 && Reflect.has(json, 'message')) {
			return {
				valid: false,
				reason: null,
			};
		}
		if (json.email_address === undefined) {
			return {
				valid: false,
				reason: 'format',
			};
		}
		if (json.deliverable_email !== undefined && !json.deliverable_email) {
			return {
				valid: false,
				reason: 'smtp',
			};
		}
		if (json.disposable) {
			return {
				valid: false,
				reason: 'disposable',
			};
		}
		if (json.mx !== undefined && !json.mx) {
			return {
				valid: false,
				reason: 'mx',
			};
		}

		return {
			valid: true,
			reason: null,
		};
	}

	private async trueMail<T>(truemailInstance: string, emailAddress: string, truemailAuthKey: string): Promise<{
		valid: boolean;
		reason: 'used' | 'format' | 'blacklist' | 'mx' | 'smtp' | 'network' | T | null;
	}> {
		const endpoint = truemailInstance + '?email=' + emailAddress;
		try {
			const res = await this.httpRequestService.send(endpoint, {
				method: 'POST',
				headers: {
					'Content-Type': 'application/json',
					Accept: 'application/json',
					Authorization: truemailAuthKey,
				},
			});

			const json = (await res.json()) as {
				email: string;
				success: boolean;
<<<<<<< HEAD
=======
				error?: string;
>>>>>>> 2ee5507d
				errors?: {
					list_match?: string;
					regex?: string;
					mx?: string;
					smtp?: string;
				} | null;
			};

<<<<<<< HEAD
			if (json.email === undefined || (json.email !== undefined && json.errors?.regex)) {
=======
			if (json.email === undefined || json.errors?.regex) {
>>>>>>> 2ee5507d
				return {
					valid: false,
					reason: 'format',
				};
			}
			if (json.errors?.smtp) {
				return {
					valid: false,
					reason: 'smtp',
				};
			}
			if (json.errors?.mx) {
				return {
					valid: false,
					reason: 'mx',
				};
			}
			if (!json.success) {
				return {
					valid: false,
					reason: json.errors?.list_match as T || 'blacklist',
				};
			}

			return {
				valid: true,
				reason: null,
			};
		} catch (error) {
			return {
				valid: false,
				reason: 'network',
			};
		}
	}
}<|MERGE_RESOLUTION|>--- conflicted
+++ resolved
@@ -315,10 +315,7 @@
 			const json = (await res.json()) as {
 				email: string;
 				success: boolean;
-<<<<<<< HEAD
-=======
 				error?: string;
->>>>>>> 2ee5507d
 				errors?: {
 					list_match?: string;
 					regex?: string;
@@ -327,11 +324,7 @@
 				} | null;
 			};
 
-<<<<<<< HEAD
-			if (json.email === undefined || (json.email !== undefined && json.errors?.regex)) {
-=======
 			if (json.email === undefined || json.errors?.regex) {
->>>>>>> 2ee5507d
 				return {
 					valid: false,
 					reason: 'format',
