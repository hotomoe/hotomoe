/*
 * SPDX-FileCopyrightText: syuilo and misskey-project
 * SPDX-License-Identifier: AGPL-3.0-only
 */

import { Inject, Injectable } from '@nestjs/common';
import { In } from 'typeorm';
import { DI } from '@/di-symbols.js';
import type { Config } from '@/config.js';
import { bindThis } from '@/decorators.js';
import { LoggerService } from '@/core/LoggerService.js';
import { MiNote } from '@/models/Note.js';
import { MiUser } from '@/models/_.js';
import type { NotesRepository } from '@/models/_.js';
import { sqlLikeEscape } from '@/misc/sql-like-escape.js';
import { isUserRelated } from '@/misc/is-user-related.js';
import { CacheService } from '@/core/CacheService.js';
import { QueryService } from '@/core/QueryService.js';
import { IdService } from '@/core/IdService.js';
import { UserEntityService } from './entities/UserEntityService.js';
import type Logger from '@/logger.js';
import type { Index, MeiliSearch } from 'meilisearch';
import type { Client as ElasticSearch } from '@elastic/elasticsearch';

type K = string;
type V = string | number | boolean;
type Q =
	{ op: '=', k: K, v: V } |
	{ op: '!=', k: K, v: V } |
	{ op: '>', k: K, v: number } |
	{ op: '<', k: K, v: number } |
	{ op: '>=', k: K, v: number } |
	{ op: '<=', k: K, v: number } |
	{ op: 'is null', k: K} |
	{ op: 'is not null', k: K} |
	{ op: 'and', qs: Q[] } |
	{ op: 'or', qs: Q[] } |
	{ op: 'not', q: Q };

function compileValue(value: V): string {
	if (typeof value === 'string') {
		return `'${value}'`; // TODO: escape
	} else if (typeof value === 'number') {
		return value.toString();
	} else if (typeof value === 'boolean') {
		return value.toString();
	}
	throw new Error('unrecognized value');
}

function compileQuery(q: Q): string {
	switch (q.op) {
		case '=': return `(${q.k} = ${compileValue(q.v)})`;
		case '!=': return `(${q.k} != ${compileValue(q.v)})`;
		case '>': return `(${q.k} > ${compileValue(q.v)})`;
		case '<': return `(${q.k} < ${compileValue(q.v)})`;
		case '>=': return `(${q.k} >= ${compileValue(q.v)})`;
		case '<=': return `(${q.k} <= ${compileValue(q.v)})`;
		case 'and': return q.qs.length === 0 ? '' : `(${ q.qs.map(_q => compileQuery(_q)).join(' AND ') })`;
		case 'or': return q.qs.length === 0 ? '' : `(${ q.qs.map(_q => compileQuery(_q)).join(' OR ') })`;
		case 'is null': return `(${q.k} IS NULL)`;
		case 'is not null': return `(${q.k} IS NOT NULL)`;
		case 'not': return `(NOT ${compileQuery(q.q)})`;
		default: throw new Error('unrecognized query operator');
	}
}

@Injectable()
export class SearchService {
	private readonly meilisearchIndexScope: 'local' | 'global' | string[] = 'local';
	private meilisearchNoteIndex: Index | null = null;
	private elasticsearchNoteIndex: string | null = null;
	private logger: Logger;

	constructor(
		@Inject(DI.config)
		private config: Config,

		@Inject(DI.meilisearch)
		private meilisearch: MeiliSearch | null,

		@Inject(DI.elasticsearch)
		private elasticsearch: ElasticSearch | null,

		@Inject(DI.notesRepository)
		private notesRepository: NotesRepository,

		private userEntityService: UserEntityService,
		private cacheService: CacheService,
		private queryService: QueryService,
		private idService: IdService,
		private loggerService: LoggerService,
	) {
		this.logger = this.loggerService.getLogger('note:search');

		if (meilisearch) {
			this.meilisearchNoteIndex = meilisearch.index(`${config.meilisearch!.index}---notes`);
			if (config.meilisearch?.scope) {
				this.meilisearchIndexScope = config.meilisearch.scope;
			}
			/*this.meilisearchNoteIndex.updateSettings({
				searchableAttributes: [
					'text',
					'cw',
				],
				sortableAttributes: [
					'createdAt',
				],
				filterableAttributes: [
					'createdAt',
					'userId',
					'userHost',
					'channelId',
					'tags',
				],
				typoTolerance: {
					enabled: false,
				},
				pagination: {
					maxTotalHits: 10000,
				},
			});*/
		} else if (this.elasticsearch) {
			this.elasticsearchNoteIndex = `${config.elasticsearch!.index}---notes`;
			this.elasticsearch.indices.exists({
				index: this.elasticsearchNoteIndex,
			}).then((indexExists) => {
				if (!indexExists) {
					this.elasticsearch?.indices.create(
						{
							index: this.elasticsearchNoteIndex + `-${new Date().toISOString().slice(0, 7).replace(/-/g, '')}`,
							mappings: {
								properties: {
									text: { type: 'text' },
									cw: { type: 'text' },
									createdAt: { type: 'long' },
									userId: { type: 'keyword' },
									userHost: { type: 'keyword' },
									channelId: { type: 'keyword' },
									tags: { type: 'keyword' },
								},
							},
							settings: {
								index: {
									analysis: {
										tokenizer: {
											kuromoji: {
												type: 'kuromoji_tokenizer',
												mode: 'search',
											},
										},
										analyzer: {
											kuromoji_analyzer: {
												type: 'custom',
												tokenizer: 'kuromoji',
											},
										},
									},
								},
							},
						},
					).catch((error: any) => {
						this.logger.error(error);
					});
				}
			}).catch((error: any) => {
				this.logger.error('Error while checking if index exists', error);
			});
		}
	}

	@bindThis
	public async indexNote(note: MiNote): Promise<void> {
		if (note.text == null && note.cw == null) return;
		//		if (!['home', 'public'].includes(note.visibility)) return;

		const createdAt = this.idService.parse(note.id).date;
		if (this.meilisearch) {
			switch (this.meilisearchIndexScope) {
				case 'global':
					break;

				case 'local':
					if (note.userHost == null) break;
					return;

				default: {
					if (note.userHost == null) break;
					if (this.meilisearchIndexScope.includes(note.userHost)) break;
					return;
				}
			}

			await this.meilisearchNoteIndex?.addDocuments([{
				id: note.id,
				createdAt: createdAt.getTime(),
				userId: note.userId,
				userHost: note.userHost,
				channelId: note.channelId,
				cw: note.cw,
				text: note.text,
				tags: note.tags,
			}], {
				primaryKey: 'id',
			});
		}	else if (this.elasticsearch) {
			const body = {
				createdAt: createdAt.getTime(),
				userId: note.userId,
				userHost: note.userHost,
				channelId: note.channelId,
				cw: note.cw,
				text: note.text,
				tags: note.tags,
			};
			await this.elasticsearch.index({
				index: `${this.elasticsearchNoteIndex}-${createdAt.toISOString().slice(0, 7).replace(/-/g, '')}`,
				id: note.id,
				body: body,
<<<<<<< HEAD
			}).catch((error: any) => {
				console.error(error);
=======
			}).catch((error) => {
				this.logger.error(error);
>>>>>>> 8692712a
			});
		}
	}

	@bindThis
	public async unindexNote(note: MiNote): Promise<void> {
		// if (!['home', 'public'].includes(note.visibility)) return;

		if (this.meilisearch) {
			this.meilisearchNoteIndex!.deleteDocument(note.id);
		} else if (this.elasticsearch) {
			await this.elasticsearch.delete({
				index: `${this.elasticsearchNoteIndex}-${this.idService.parse(note.id).date.toISOString().slice(0, 7).replace(/-/g, '')}`,
				id: note.id,
			}).catch((error) => {
				this.logger.error(error);
			});
		}
	}

	@bindThis
	private async filter(me: MiUser | null, note: MiNote): Promise<boolean> {
		const [
			userIdsWhoMeMuting,
			userIdsWhoBlockingMe,
		] = me ? await Promise.all([
			this.cacheService.userMutingsCache.fetch(me.id),
			this.cacheService.userBlockedCache.fetch(me.id),
		]) : [new Set<string>(), new Set<string>()];
		if (me && isUserRelated(note, userIdsWhoBlockingMe)) return false;
		if (me && isUserRelated(note, userIdsWhoMeMuting)) return false;
		if (['followers', 'specified'].includes(note.visibility)) {
			if (!me) return false;
			if (note.visibility === 'followers') {
				const relationship = await this.userEntityService.getRelation(me.id, note.userId);
				if (relationship.isFollowing) return true;
			}
			if (!note.visibleUserIds.includes(me.id) && !note.mentions.includes(me.id)) return false;
		}
		return true;
	}

	@bindThis
	public async searchNote(q: string, me: MiUser | null, opts: {
		userId?: MiNote['userId'] | null;
		channelId?: MiNote['channelId'] | null;
		host?: string | null;
	}, pagination: {
		untilId?: MiNote['id'];
		sinceId?: MiNote['id'];
		limit?: number;
	}): Promise<MiNote[]> {
		if (this.meilisearch) {
			const filter: Q = {
				op: 'and',
				qs: [],
			};
			if (pagination.untilId) filter.qs.push({
				op: '<',
				k: 'createdAt',
				v: this.idService.parse(pagination.untilId).date.getTime()
			});
			if (pagination.sinceId) filter.qs.push({
				op: '>',
				k: 'createdAt',
				v: this.idService.parse(pagination.sinceId).date.getTime()
			});
			if (opts.userId) filter.qs.push({ op: '=', k: 'userId', v: opts.userId });
			if (opts.channelId) filter.qs.push({ op: '=', k: 'channelId', v: opts.channelId });
			if (opts.host) {
				if (opts.host === '.') {
					filter.qs.push({ op: 'is null', k: 'userHost' });
				} else {
					filter.qs.push({ op: '=', k: 'userHost', v: opts.host });
				}
			}
			const res = await this.meilisearchNoteIndex!.search(q, {
				sort: ['createdAt:desc'],
				matchingStrategy: 'all',
				attributesToRetrieve: ['id', 'createdAt'],
				filter: compileQuery(filter),
				limit: pagination.limit,
			});
			if (res.hits.length === 0) return [];

			const notes = await this.notesRepository.findBy({
				id: In(res.hits.map(x => x.id)),
			});
			const promises = notes.map(async note => ({ note: note, result: (await this.filter(me, note)) }));
			const data = await Promise.all(promises);
			const dataFilter = data.filter(d => d.result);
			const filteredNotes = dataFilter.map(d => d.note);
			return filteredNotes.sort((a, b) => a.id > b.id ? -1 : 1);
		} else if (this.elasticsearch) {
			const esFilter: any = {
				bool: {
					must: [],
				},
			};

			if (pagination.untilId) esFilter.bool.must.push({ range: { createdAt: { lt: this.idService.parse(pagination.untilId).date.getTime() } } });
			if (pagination.sinceId) esFilter.bool.must.push({ range: { createdAt: { gt: this.idService.parse(pagination.sinceId).date.getTime() } } });
			if (opts.userId) esFilter.bool.must.push({ term: { userId: opts.userId } });
			if (opts.channelId) esFilter.bool.must.push({ term: { channelId: opts.channelId } });
			if (opts.host) {
				if (opts.host === '.') {
					esFilter.bool.must.push({ bool: { must_not: [{ exists: { field: 'userHost' } }] } });
				} else {
					esFilter.bool.must.push({ term: { userHost: opts.host } });
				}
			}

			if (q !== '') {
				esFilter.bool.must.push({
					bool: {
						should: [
							{ wildcard: { 'text': { value: q } } },
							{ simple_query_string: { fields: ['text'], 'query': q, default_operator: 'and' } },
							{ wildcard: { 'cw': { value: q } } },
							{ simple_query_string: { fields: ['cw'], 'query': q, default_operator: 'and' } },
						],
						minimum_should_match: 1,
					},
				});
			}

			const res = await (this.elasticsearch.search)({
				index: this.elasticsearchNoteIndex + '*' as string,
				body: {
					query: esFilter,
					sort: [{ createdAt: { order: 'desc' } }],
				},
				_source: ['id', 'createdAt'],
				size: pagination.limit,
			});

			const noteIds = res.hits.hits.map((hit: any) => hit._id);
			if (noteIds.length === 0) return [];
			const notes = await this.notesRepository.findBy({
				id: In(noteIds),
			});
			const promises = notes.map(async note => ({ note: note, result: (await this.filter(me, note)) }));
			const data = await Promise.all(promises);
			const dataFilter = data.filter(d => d.result);
			const filteredNotes = dataFilter.map(d => d.note);
			return filteredNotes.sort((a, b) => a.id > b.id ? -1 : 1);
		} else {
			const query = this.queryService.makePaginationQuery(this.notesRepository.createQueryBuilder('note'), pagination.sinceId, pagination.untilId);

			if (opts.userId) {
				query.andWhere('note.userId = :userId', { userId: opts.userId });
			} else if (opts.channelId) {
				query.andWhere('note.channelId = :channelId', { channelId: opts.channelId });
			}

			query
				.andWhere('note.text ILIKE :q', { q: `%${ sqlLikeEscape(q) }%` })
				.innerJoinAndSelect('note.user', 'user')
				.leftJoinAndSelect('note.reply', 'reply')
				.leftJoinAndSelect('note.renote', 'renote')
				.leftJoinAndSelect('reply.user', 'replyUser')
				.leftJoinAndSelect('renote.user', 'renoteUser');

			if (opts.host) {
				if (opts.host === '.') {
					query.andWhere('user.host IS NULL');
				} else {
					query.andWhere('user.host = :host', { host: opts.host });
				}
			}

			this.queryService.generateVisibilityQuery(query, me);
			if (me) this.queryService.generateMutedUserQuery(query, me);
			if (me) this.queryService.generateBlockedUserQuery(query, me);

			return await query.limit(pagination.limit).getMany();
		}
	}
}<|MERGE_RESOLUTION|>--- conflicted
+++ resolved
@@ -217,13 +217,8 @@
 				index: `${this.elasticsearchNoteIndex}-${createdAt.toISOString().slice(0, 7).replace(/-/g, '')}`,
 				id: note.id,
 				body: body,
-<<<<<<< HEAD
 			}).catch((error: any) => {
-				console.error(error);
-=======
-			}).catch((error) => {
 				this.logger.error(error);
->>>>>>> 8692712a
 			});
 		}
 	}
