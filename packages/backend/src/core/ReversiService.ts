--- conflicted
+++ resolved
@@ -7,10 +7,7 @@
 import * as Redis from 'ioredis';
 import { ModuleRef } from '@nestjs/core';
 import * as Reversi from 'misskey-reversi';
-<<<<<<< HEAD
-=======
-import { IsNull, LessThan, MoreThan } from 'typeorm';
->>>>>>> 60156a40
+import { LessThan, MoreThan } from 'typeorm';
 import type {
 	MiReversiGame,
 	ReversiGamesRepository,
