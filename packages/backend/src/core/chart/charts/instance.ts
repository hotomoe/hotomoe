--- conflicted
+++ resolved
@@ -5,15 +5,9 @@
 
 import { Injectable, Inject } from '@nestjs/common';
 import { DataSource } from 'typeorm';
-<<<<<<< HEAD
-import type { DriveFilesRepository, FollowingsRepository, UsersRepository, NotesRepository } from '@/models/index.js';
-import type { MiDriveFile } from '@/models/entities/DriveFile.js';
-import type { MiNote } from '@/models/entities/Note.js';
-=======
 import type { DriveFilesRepository, FollowingsRepository, UsersRepository, NotesRepository } from '@/models/_.js';
 import type { MiDriveFile } from '@/models/DriveFile.js';
 import type { MiNote } from '@/models/Note.js';
->>>>>>> f32915b5
 import { AppLockService } from '@/core/AppLockService.js';
 import { DI } from '@/di-symbols.js';
 import { UtilityService } from '@/core/UtilityService.js';
