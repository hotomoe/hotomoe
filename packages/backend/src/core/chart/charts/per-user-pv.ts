/*
 * SPDX-FileCopyrightText: syuilo and other misskey contributors
 * SPDX-License-Identifier: AGPL-3.0-only
 */

import { Injectable, Inject } from '@nestjs/common';
import { DataSource } from 'typeorm';
<<<<<<< HEAD
import type { MiUser } from '@/models/entities/User.js';
=======
import type { MiUser } from '@/models/User.js';
>>>>>>> f32915b5
import { AppLockService } from '@/core/AppLockService.js';
import { DI } from '@/di-symbols.js';
import { bindThis } from '@/decorators.js';
import Chart from '../core.js';
import { ChartLoggerService } from '../ChartLoggerService.js';
import { name, schema } from './entities/per-user-pv.js';
import type { KVs } from '../core.js';

/**
 * ユーザーごとのプロフィール被閲覧数に関するチャート
 */
@Injectable()
export default class PerUserPvChart extends Chart<typeof schema> { // eslint-disable-line import/no-default-export
	constructor(
		@Inject(DI.db)
		private db: DataSource,

		private appLockService: AppLockService,
		private chartLoggerService: ChartLoggerService,
	) {
		super(db, (k) => appLockService.getChartInsertLock(k), chartLoggerService.logger, name, schema, true);
	}

	protected async tickMajor(): Promise<Partial<KVs<typeof schema>>> {
		return {};
	}

	protected async tickMinor(): Promise<Partial<KVs<typeof schema>>> {
		return {};
	}

	@bindThis
	public async commitByUser(user: { id: MiUser['id'] }, key: string): Promise<void> {
		await this.commit({
			'upv.user': [key],
			'pv.user': 1,
		}, user.id);
	}

	@bindThis
	public async commitByVisitor(user: { id: MiUser['id'] }, key: string): Promise<void> {
		await this.commit({
			'upv.visitor': [key],
			'pv.visitor': 1,
		}, user.id);
	}
}<|MERGE_RESOLUTION|>--- conflicted
+++ resolved
@@ -5,11 +5,7 @@
 
 import { Injectable, Inject } from '@nestjs/common';
 import { DataSource } from 'typeorm';
-<<<<<<< HEAD
-import type { MiUser } from '@/models/entities/User.js';
-=======
 import type { MiUser } from '@/models/User.js';
->>>>>>> f32915b5
 import { AppLockService } from '@/core/AppLockService.js';
 import { DI } from '@/di-symbols.js';
 import { bindThis } from '@/decorators.js';
