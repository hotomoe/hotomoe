/*
 * SPDX-FileCopyrightText: syuilo and other misskey contributors
 * SPDX-License-Identifier: AGPL-3.0-only
 */

import { forwardRef, Inject, Injectable } from '@nestjs/common';
import { In } from 'typeorm';
import { DI } from '@/di-symbols.js';
<<<<<<< HEAD
import type { DriveFilesRepository, NotesRepository } from '@/models/index.js';
import type { Config } from '@/config.js';
import type { Packed } from '@/misc/json-schema.js';
import { awaitAll } from '@/misc/prelude/await-all.js';
import type { MiUser } from '@/models/entities/User.js';
import type { MiDriveFile } from '@/models/entities/DriveFile.js';
=======
import type { DriveFilesRepository } from '@/models/_.js';
import type { Config } from '@/config.js';
import type { Packed } from '@/misc/json-schema.js';
import { awaitAll } from '@/misc/prelude/await-all.js';
import type { MiUser } from '@/models/User.js';
import type { MiDriveFile } from '@/models/DriveFile.js';
>>>>>>> f32915b5
import { appendQuery, query } from '@/misc/prelude/url.js';
import { deepClone } from '@/misc/clone.js';
import { bindThis } from '@/decorators.js';
import { isMimeImage } from '@/misc/is-mime-image.js';
import { isNotNull } from '@/misc/is-not-null.js';
import { UtilityService } from '../UtilityService.js';
import { VideoProcessingService } from '../VideoProcessingService.js';
import { UserEntityService } from './UserEntityService.js';
import { DriveFolderEntityService } from './DriveFolderEntityService.js';

type PackOptions = {
	detail?: boolean,
	self?: boolean,
	withUser?: boolean,
};

@Injectable()
export class DriveFileEntityService {
	constructor(
		@Inject(DI.config)
		private config: Config,

		@Inject(DI.driveFilesRepository)
		private driveFilesRepository: DriveFilesRepository,

		// 循環参照のため / for circular dependency
		@Inject(forwardRef(() => UserEntityService))
		private userEntityService: UserEntityService,

		private utilityService: UtilityService,
		private driveFolderEntityService: DriveFolderEntityService,
		private videoProcessingService: VideoProcessingService,
	) {
	}

	@bindThis
	public validateFileName(name: string): boolean {
		return (
			(name.trim().length > 0) &&
			(name.length <= 200) &&
			(name.indexOf('\\') === -1) &&
			(name.indexOf('/') === -1) &&
			(name.indexOf('..') === -1)
		);
	}

	@bindThis
	public getPublicProperties(file: MiDriveFile): MiDriveFile['properties'] {
		if (file.properties.orientation != null) {
			const properties = deepClone(file.properties);
			if (file.properties.orientation >= 5) {
				[properties.width, properties.height] = [properties.height, properties.width];
			}
			properties.orientation = undefined;
			return properties;
		}

		return file.properties;
	}

	@bindThis
	private getProxiedUrl(url: string, mode?: 'static' | 'avatar'): string {
		return appendQuery(
			`${this.config.mediaProxy}/${mode ?? 'image'}.webp`,
			query({
				url,
				...(mode ? { [mode]: '1' } : {}),
			}),
		);
	}

	@bindThis
	public getThumbnailUrl(file: MiDriveFile): string | null {
		if (file.type.startsWith('video')) {
			if (file.thumbnailUrl) return file.thumbnailUrl;

			return this.videoProcessingService.getExternalVideoThumbnailUrl(file.webpublicUrl ?? file.url ?? file.uri);
		} else if (file.uri != null && file.userHost != null && this.config.externalMediaProxyEnabled) {
			// 動画ではなくリモートかつメディアプロキシ
			return this.getProxiedUrl(file.uri, 'static');
		}

		if (file.uri != null && file.isLink && this.config.proxyRemoteFiles) {
			// リモートかつ期限切れはローカルプロキシを試みる
			// 従来は/files/${thumbnailAccessKey}にアクセスしていたが、
			// /filesはメディアプロキシにリダイレクトするようにしたため直接メディアプロキシを指定する
			return this.getProxiedUrl(file.uri, 'static');
		}

		const url = file.webpublicUrl ?? file.url;

		return file.thumbnailUrl ?? (isMimeImage(file.type, 'sharp-convertible-image') ? url : null);
	}

	@bindThis
	public getPublicUrl(file: MiDriveFile, mode?: 'avatar'): string { // static = thumbnail
		// リモートかつメディアプロキシ
		if (file.uri != null && file.userHost != null && this.config.externalMediaProxyEnabled) {
			return this.getProxiedUrl(file.uri, mode);
		}

		// リモートかつ期限切れはローカルプロキシを試みる
		if (file.uri != null && file.isLink && this.config.proxyRemoteFiles) {
			const key = file.webpublicAccessKey;

			if (key && !key.match('/')) {	// 古いものはここにオブジェクトストレージキーが入ってるので除外
				const url = `${this.config.url}/files/${key}`;
				if (mode === 'avatar') return this.getProxiedUrl(file.uri, 'avatar');
				return url;
			}
		}

		const url = file.webpublicUrl ?? file.url;

		if (mode === 'avatar') {
			return this.getProxiedUrl(url, 'avatar');
		}
		return url;
	}

	@bindThis
	public async calcDriveUsageOf(user: MiUser['id'] | { id: MiUser['id'] }): Promise<number> {
		const id = typeof user === 'object' ? user.id : user;

		const { sum } = await this.driveFilesRepository
			.createQueryBuilder('file')
			.where('file.userId = :id', { id: id })
			.andWhere('file.isLink = FALSE')
			.select('SUM(file.size)', 'sum')
			.getRawOne();

		return parseInt(sum, 10) ?? 0;
	}

	@bindThis
	public async calcDriveUsageOfHost(host: string): Promise<number> {
		const { sum } = await this.driveFilesRepository
			.createQueryBuilder('file')
			.where('file.userHost = :host', { host: this.utilityService.toPuny(host) })
			.andWhere('file.isLink = FALSE')
			.select('SUM(file.size)', 'sum')
			.getRawOne();

		return parseInt(sum, 10) ?? 0;
	}

	@bindThis
	public async calcDriveUsageOfLocal(): Promise<number> {
		const { sum } = await this.driveFilesRepository
			.createQueryBuilder('file')
			.where('file.userHost IS NULL')
			.andWhere('file.isLink = FALSE')
			.select('SUM(file.size)', 'sum')
			.getRawOne();

		return parseInt(sum, 10) ?? 0;
	}

	@bindThis
	public async calcDriveUsageOfRemote(): Promise<number> {
		const { sum } = await this.driveFilesRepository
			.createQueryBuilder('file')
			.where('file.userHost IS NOT NULL')
			.andWhere('file.isLink = FALSE')
			.select('SUM(file.size)', 'sum')
			.getRawOne();

		return parseInt(sum, 10) ?? 0;
	}

	@bindThis
	public async pack(
		src: MiDriveFile['id'] | MiDriveFile,
<<<<<<< HEAD
		me: { id: MiUser['id'] } | null | undefined,
=======
>>>>>>> f32915b5
		options?: PackOptions,
	): Promise<Packed<'DriveFile'>> {
		const opts = Object.assign({
			detail: false,
			self: false,
		}, options);

		const file = typeof src === 'object' ? src : await this.driveFilesRepository.findOneByOrFail({ id: src });

		return await awaitAll<Packed<'DriveFile'>>({
			id: file.id,
			createdAt: file.createdAt.toISOString(),
			name: file.name,
			type: file.type,
			md5: file.md5,
			size: file.size,
			isSensitive: file.isSensitive,
			blurhash: file.blurhash,
			properties: opts.self ? file.properties : this.getPublicProperties(file),
			url: opts.self ? file.url : this.getPublicUrl(file),
			thumbnailUrl: this.getThumbnailUrl(file),
			comment: file.comment,
			folderId: file.folderId,
			folder: opts.detail && file.folderId ? this.driveFolderEntityService.pack(file.folderId, {
				detail: true,
			}) : null,
			userId: opts.withUser ? file.userId : null,
			user: (opts.withUser && file.userId) ? this.userEntityService.pack(file.userId, me) : null,
		});
	}

	@bindThis
	public async packNullable(
		src: MiDriveFile['id'] | MiDriveFile,
<<<<<<< HEAD
		me: { id: MiUser['id'] } | null | undefined,
=======
>>>>>>> f32915b5
		options?: PackOptions,
	): Promise<Packed<'DriveFile'> | null> {
		const opts = Object.assign({
			detail: false,
			self: false,
		}, options);

		const file = typeof src === 'object' ? src : await this.driveFilesRepository.findOneBy({ id: src });
		if (file == null) return null;

		return await awaitAll<Packed<'DriveFile'>>({
			id: file.id,
			createdAt: file.createdAt.toISOString(),
			name: file.name,
			type: file.type,
			md5: file.md5,
			size: file.size,
			isSensitive: file.isSensitive,
			blurhash: file.blurhash,
			properties: opts.self ? file.properties : this.getPublicProperties(file),
			url: opts.self ? file.url : this.getPublicUrl(file),
			thumbnailUrl: this.getThumbnailUrl(file),
			comment: file.comment,
			folderId: file.folderId,
			folder: opts.detail && file.folderId ? this.driveFolderEntityService.pack(file.folderId, {
				detail: true,
			}) : null,
			userId: opts.withUser ? file.userId : null,
			user: (opts.withUser && file.userId) ? this.userEntityService.pack(file.userId, me) : null,
		});
	}

	@bindThis
	public async packMany(
		files: MiDriveFile[],
<<<<<<< HEAD
		me: { id: MiUser['id'] } | null | undefined,
=======
>>>>>>> f32915b5
		options?: PackOptions,
	): Promise<Packed<'DriveFile'>[]> {
		return (await Promise.allSettled(files.map(f => this.packNullable(f, me, options))))
			.filter(result => result.status === 'fulfilled' && result.value != null)
			.map(result => (result as PromiseFulfilledResult<Packed<'DriveFile'>>).value);
	}

	@bindThis
	public async packManyByIdsMap(
		fileIds: MiDriveFile['id'][],
<<<<<<< HEAD
		me: { id: MiUser['id'] } | null | undefined,
=======
>>>>>>> f32915b5
		options?: PackOptions,
	): Promise<Map<Packed<'DriveFile'>['id'], Packed<'DriveFile'> | null>> {
		if (fileIds.length === 0) return new Map();
		const files = await this.driveFilesRepository.findBy({ id: In(fileIds) });
		const packedFiles = await this.packMany(files, me, options);
		const map = new Map<Packed<'DriveFile'>['id'], Packed<'DriveFile'> | null>(packedFiles.map(f => [f.id, f]));
		for (const id of fileIds) {
			if (!map.has(id)) map.set(id, null);
		}
		return map;
	}

	@bindThis
	public async packManyByIds(
		fileIds: MiDriveFile['id'][],
<<<<<<< HEAD
		me: { id: MiUser['id'] } | null | undefined,
=======
>>>>>>> f32915b5
		options?: PackOptions,
	): Promise<Packed<'DriveFile'>[]> {
		if (fileIds.length === 0) return [];
		const filesMap = await this.packManyByIdsMap(fileIds, me, options);
		return fileIds.map(id => filesMap.get(id)).filter(isNotNull);
	}
}<|MERGE_RESOLUTION|>--- conflicted
+++ resolved
@@ -6,21 +6,12 @@
 import { forwardRef, Inject, Injectable } from '@nestjs/common';
 import { In } from 'typeorm';
 import { DI } from '@/di-symbols.js';
-<<<<<<< HEAD
-import type { DriveFilesRepository, NotesRepository } from '@/models/index.js';
-import type { Config } from '@/config.js';
-import type { Packed } from '@/misc/json-schema.js';
-import { awaitAll } from '@/misc/prelude/await-all.js';
-import type { MiUser } from '@/models/entities/User.js';
-import type { MiDriveFile } from '@/models/entities/DriveFile.js';
-=======
 import type { DriveFilesRepository } from '@/models/_.js';
 import type { Config } from '@/config.js';
 import type { Packed } from '@/misc/json-schema.js';
 import { awaitAll } from '@/misc/prelude/await-all.js';
 import type { MiUser } from '@/models/User.js';
 import type { MiDriveFile } from '@/models/DriveFile.js';
->>>>>>> f32915b5
 import { appendQuery, query } from '@/misc/prelude/url.js';
 import { deepClone } from '@/misc/clone.js';
 import { bindThis } from '@/decorators.js';
@@ -194,10 +185,7 @@
 	@bindThis
 	public async pack(
 		src: MiDriveFile['id'] | MiDriveFile,
-<<<<<<< HEAD
-		me: { id: MiUser['id'] } | null | undefined,
-=======
->>>>>>> f32915b5
+		me: { id: MiUser['id'] } | null | undefined,
 		options?: PackOptions,
 	): Promise<Packed<'DriveFile'>> {
 		const opts = Object.assign({
@@ -232,10 +220,7 @@
 	@bindThis
 	public async packNullable(
 		src: MiDriveFile['id'] | MiDriveFile,
-<<<<<<< HEAD
-		me: { id: MiUser['id'] } | null | undefined,
-=======
->>>>>>> f32915b5
+		me: { id: MiUser['id'] } | null | undefined,
 		options?: PackOptions,
 	): Promise<Packed<'DriveFile'> | null> {
 		const opts = Object.assign({
@@ -271,10 +256,7 @@
 	@bindThis
 	public async packMany(
 		files: MiDriveFile[],
-<<<<<<< HEAD
-		me: { id: MiUser['id'] } | null | undefined,
-=======
->>>>>>> f32915b5
+		me: { id: MiUser['id'] } | null | undefined,
 		options?: PackOptions,
 	): Promise<Packed<'DriveFile'>[]> {
 		return (await Promise.allSettled(files.map(f => this.packNullable(f, me, options))))
@@ -285,10 +267,7 @@
 	@bindThis
 	public async packManyByIdsMap(
 		fileIds: MiDriveFile['id'][],
-<<<<<<< HEAD
-		me: { id: MiUser['id'] } | null | undefined,
-=======
->>>>>>> f32915b5
+		me: { id: MiUser['id'] } | null | undefined,
 		options?: PackOptions,
 	): Promise<Map<Packed<'DriveFile'>['id'], Packed<'DriveFile'> | null>> {
 		if (fileIds.length === 0) return new Map();
@@ -304,10 +283,7 @@
 	@bindThis
 	public async packManyByIds(
 		fileIds: MiDriveFile['id'][],
-<<<<<<< HEAD
-		me: { id: MiUser['id'] } | null | undefined,
-=======
->>>>>>> f32915b5
+		me: { id: MiUser['id'] } | null | undefined,
 		options?: PackOptions,
 	): Promise<Packed<'DriveFile'>[]> {
 		if (fileIds.length === 0) return [];
