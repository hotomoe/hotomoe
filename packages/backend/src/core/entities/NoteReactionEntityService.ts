--- conflicted
+++ resolved
@@ -9,15 +9,10 @@
 import type { NoteReactionsRepository } from '@/models/_.js';
 import type { Packed } from '@/misc/json-schema.js';
 import { bindThis } from '@/decorators.js';
-import type { MiUser } from '@/models/entities/User.js';
-import type { MiNoteReaction } from '@/models/entities/NoteReaction.js';
 import type { OnModuleInit } from '@nestjs/common';
-<<<<<<< HEAD
-=======
 import type { } from '@/models/Blocking.js';
 import type { MiUser } from '@/models/User.js';
 import type { MiNoteReaction } from '@/models/NoteReaction.js';
->>>>>>> f32915b5
 import type { ReactionService } from '../ReactionService.js';
 import type { UserEntityService } from './UserEntityService.js';
 import type { NoteEntityService } from './NoteEntityService.js';
@@ -49,11 +44,7 @@
 	@bindThis
 	public async pack(
 		src: MiNoteReaction['id'] | MiNoteReaction,
-<<<<<<< HEAD
-		me: { id: MiUser['id'] } | null | undefined,
-=======
 		me?: { id: MiUser['id'] } | null | undefined,
->>>>>>> f32915b5
 		options?: {
 			withNote: boolean;
 		},
