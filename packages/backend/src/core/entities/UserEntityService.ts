/*
 * SPDX-FileCopyrightText: syuilo and other misskey contributors
 * SPDX-License-Identifier: AGPL-3.0-only
 */

import { Inject, Injectable } from '@nestjs/common';
import * as Redis from 'ioredis';
import _Ajv from 'ajv';
import { ModuleRef } from '@nestjs/core';
import { DI } from '@/di-symbols.js';
import type { Config } from '@/config.js';
import type { Packed } from '@/misc/json-schema.js';
import type { Promiseable } from '@/misc/prelude/await-all.js';
import { awaitAll } from '@/misc/prelude/await-all.js';
import { USER_ACTIVE_THRESHOLD, USER_ONLINE_THRESHOLD } from '@/const.js';
import type { MiLocalUser, MiPartialLocalUser, MiPartialRemoteUser, MiRemoteUser, MiUser } from '@/models/User.js';
import { birthdaySchema, descriptionSchema, localUsernameSchema, locationSchema, nameSchema, passwordSchema } from '@/models/User.js';
import type { UsersRepository, UserSecurityKeysRepository, FollowingsRepository, FollowRequestsRepository, BlockingsRepository, MutingsRepository, DriveFilesRepository, NoteUnreadsRepository, UserNotePiningsRepository, UserProfilesRepository, AnnouncementReadsRepository, AnnouncementsRepository, MiUserProfile, RenoteMutingsRepository, UserMemoRepository } from '@/models/_.js';
import { bindThis } from '@/decorators.js';
import { RoleService } from '@/core/RoleService.js';
import { ApPersonService } from '@/core/activitypub/models/ApPersonService.js';
import { FederatedInstanceService } from '@/core/FederatedInstanceService.js';
<<<<<<< HEAD
import { IdentifiableError } from '@/misc/identifiable-error.js';
=======
import { IdService } from '@/core/IdService.js';
>>>>>>> 3043b525
import type { OnModuleInit } from '@nestjs/common';
import type { AnnouncementService } from '../AnnouncementService.js';
import type { CustomEmojiService } from '../CustomEmojiService.js';
import type { NoteEntityService } from './NoteEntityService.js';
import type { DriveFileEntityService } from './DriveFileEntityService.js';
import type { PageEntityService } from './PageEntityService.js';

type IsUserDetailed<Detailed extends boolean> = Detailed extends true ? Packed<'UserDetailed'> : Packed<'UserLite'>;
type IsMeAndIsUserDetailed<ExpectsMe extends boolean | null, Detailed extends boolean> =
	Detailed extends true ?
		ExpectsMe extends true ? Packed<'MeDetailed'> :
		ExpectsMe extends false ? Packed<'UserDetailedNotMe'> :
		Packed<'UserDetailed'> :
	Packed<'UserLite'>;

const Ajv = _Ajv.default;
const ajv = new Ajv();

function isLocalUser(user: MiUser): user is MiLocalUser;
function isLocalUser<T extends { host: MiUser['host'] }>(user: T): user is (T & { host: null; });
function isLocalUser(user: MiUser | { host: MiUser['host'] }): boolean {
	return user.host == null;
}

function isRemoteUser(user: MiUser): user is MiRemoteUser;
function isRemoteUser<T extends { host: MiUser['host'] }>(user: T): user is (T & { host: string; });
function isRemoteUser(user: MiUser | { host: MiUser['host'] }): boolean {
	return !isLocalUser(user);
}

@Injectable()
export class UserEntityService implements OnModuleInit {
	private apPersonService: ApPersonService;
	private noteEntityService: NoteEntityService;
	private driveFileEntityService: DriveFileEntityService;
	private pageEntityService: PageEntityService;
	private customEmojiService: CustomEmojiService;
	private announcementService: AnnouncementService;
	private roleService: RoleService;
	private federatedInstanceService: FederatedInstanceService;
	private idService: IdService;

	constructor(
		private moduleRef: ModuleRef,

		@Inject(DI.config)
		private config: Config,

		@Inject(DI.redis)
		private redisClient: Redis.Redis,

		@Inject(DI.usersRepository)
		private usersRepository: UsersRepository,

		@Inject(DI.userSecurityKeysRepository)
		private userSecurityKeysRepository: UserSecurityKeysRepository,

		@Inject(DI.followingsRepository)
		private followingsRepository: FollowingsRepository,

		@Inject(DI.followRequestsRepository)
		private followRequestsRepository: FollowRequestsRepository,

		@Inject(DI.blockingsRepository)
		private blockingsRepository: BlockingsRepository,

		@Inject(DI.mutingsRepository)
		private mutingsRepository: MutingsRepository,

		@Inject(DI.renoteMutingsRepository)
		private renoteMutingsRepository: RenoteMutingsRepository,

		@Inject(DI.driveFilesRepository)
		private driveFilesRepository: DriveFilesRepository,

		@Inject(DI.noteUnreadsRepository)
		private noteUnreadsRepository: NoteUnreadsRepository,

		@Inject(DI.userNotePiningsRepository)
		private userNotePiningsRepository: UserNotePiningsRepository,

		@Inject(DI.userProfilesRepository)
		private userProfilesRepository: UserProfilesRepository,

		@Inject(DI.announcementReadsRepository)
		private announcementReadsRepository: AnnouncementReadsRepository,

		@Inject(DI.announcementsRepository)
		private announcementsRepository: AnnouncementsRepository,

		@Inject(DI.userMemosRepository)
		private userMemosRepository: UserMemoRepository,
	) {
	}

	onModuleInit() {
		this.apPersonService = this.moduleRef.get('ApPersonService');
		this.noteEntityService = this.moduleRef.get('NoteEntityService');
		this.driveFileEntityService = this.moduleRef.get('DriveFileEntityService');
		this.pageEntityService = this.moduleRef.get('PageEntityService');
		this.customEmojiService = this.moduleRef.get('CustomEmojiService');
		this.announcementService = this.moduleRef.get('AnnouncementService');
		this.roleService = this.moduleRef.get('RoleService');
		this.federatedInstanceService = this.moduleRef.get('FederatedInstanceService');
		this.idService = this.moduleRef.get('IdService');
	}

	//#region Validators
	public validateLocalUsername = ajv.compile(localUsernameSchema);
	public validatePassword = ajv.compile(passwordSchema);
	public validateName = ajv.compile(nameSchema);
	public validateDescription = ajv.compile(descriptionSchema);
	public validateLocation = ajv.compile(locationSchema);
	public validateBirthday = ajv.compile(birthdaySchema);
	//#endregion

	public isLocalUser = isLocalUser;
	public isRemoteUser = isRemoteUser;

	@bindThis
	public async getRelation(me: MiUser['id'], target: MiUser['id']) {
		const [
			following,
			isFollowed,
			hasPendingFollowRequestFromYou,
			hasPendingFollowRequestToYou,
			isBlocking,
			isBlocked,
			isMuted,
			isRenoteMuted,
		] = await Promise.all([
			this.followingsRepository.findOneBy({
				followerId: me,
				followeeId: target,
			}),
			this.followingsRepository.exist({
				where: {
					followerId: target,
					followeeId: me,
				},
			}),
			this.followRequestsRepository.exist({
				where: {
					followerId: me,
					followeeId: target,
				},
			}),
			this.followRequestsRepository.exist({
				where: {
					followerId: target,
					followeeId: me,
				},
			}),
			this.blockingsRepository.exist({
				where: {
					blockerId: me,
					blockeeId: target,
				},
			}),
			this.blockingsRepository.exist({
				where: {
					blockerId: target,
					blockeeId: me,
				},
			}),
			this.mutingsRepository.exist({
				where: {
					muterId: me,
					muteeId: target,
				},
			}),
			this.renoteMutingsRepository.exist({
				where: {
					muterId: me,
					muteeId: target,
				},
			}),
		]);

		return {
			id: target,
			following,
			isFollowing: following != null,
			isFollowed,
			hasPendingFollowRequestFromYou,
			hasPendingFollowRequestToYou,
			isBlocking,
			isBlocked,
			isMuted,
			isRenoteMuted,
		};
	}

	@bindThis
	public async getHasUnreadAntenna(userId: MiUser['id']): Promise<boolean> {
		/*
		const myAntennas = (await this.antennaService.getAntennas()).filter(a => a.userId === userId);

		const isUnread = (myAntennas.length > 0 ? await this.antennaNotesRepository.exist({
			where: {
				antennaId: In(myAntennas.map(x => x.id)),
				read: false,
			},
		}) : false);

		return isUnread;
		*/
		return false; // TODO
	}

	@bindThis
	public async getHasUnreadNotification(userId: MiUser['id']): Promise<boolean> {
		const latestReadNotificationId = await this.redisClient.get(`latestReadNotification:${userId}`);

		const latestNotificationIdsRes = await this.redisClient.xrevrange(
			`notificationTimeline:${userId}`,
			'+',
			'-',
			'COUNT', 1);
		const latestNotificationId = latestNotificationIdsRes[0]?.[0];

		return latestNotificationId != null && (latestReadNotificationId == null || latestReadNotificationId < latestNotificationId);
	}

	@bindThis
	public async getHasPendingReceivedFollowRequest(userId: MiUser['id']): Promise<boolean> {
		const count = await this.followRequestsRepository.countBy({
			followeeId: userId,
		});

		return count > 0;
	}

	@bindThis
	public getOnlineStatus(user: MiUser): 'unknown' | 'online' | 'active' | 'offline' {
		if (user.hideOnlineStatus) return 'unknown';
		if (user.lastActiveDate == null) return 'unknown';
		const elapsed = Date.now() - user.lastActiveDate.getTime();
		return (
			elapsed < USER_ONLINE_THRESHOLD ? 'online' :
			elapsed < USER_ACTIVE_THRESHOLD ? 'active' :
			'offline'
		);
	}

	@bindThis
	public getIdenticonUrl(user: MiUser): string {
		return `${this.config.url}/identicon/${user.username.toLowerCase()}@${user.host ?? this.config.host}`;
	}

	@bindThis
	public getUserUri(user: MiLocalUser | MiPartialLocalUser | MiRemoteUser | MiPartialRemoteUser): string {
		return this.isRemoteUser(user)
			? user.uri : this.genLocalUserUri(user.id);
	}

	@bindThis
	public genLocalUserUri(userId: string): string {
		return `${this.config.url}/users/${userId}`;
	}

	public async pack<ExpectsMe extends boolean | null = null, D extends boolean = false>(
		src: MiUser['id'] | MiUser,
		me: { id: MiUser['id'] } | null | undefined,
		options?: {
			detail?: D,
			includeSecrets?: boolean,
			userProfile?: MiUserProfile,
		},
	): Promise<IsMeAndIsUserDetailed<ExpectsMe, D>> {
		const opts = Object.assign({
			detail: false,
			includeSecrets: false,
		}, options);

		const user = typeof src === 'object' ? src : await this.usersRepository.findOneByOrFail({ id: src });

		const meId = me ? me.id : null;
		const isMe = meId === user.id;
		const iAmModerator = me ? await this.roleService.isModerator(me as MiUser) : false;
		if (user.isSuspended && !iAmModerator) throw new IdentifiableError('8ca4f428-b32e-4f83-ac43-406ed7cd0452', 'This user is suspended.');

		const relation = meId && !isMe && opts.detail ? await this.getRelation(meId, user.id) : null;
		const pins = opts.detail ? await this.userNotePiningsRepository.createQueryBuilder('pin')
			.where('pin.userId = :userId', { userId: user.id })
			.innerJoinAndSelect('pin.note', 'note')
			.orderBy('pin.id', 'DESC')
			.getMany() : [];
		const profile = opts.detail ? (opts.userProfile ?? await this.userProfilesRepository.findOneByOrFail({ userId: user.id })) : null;

		const followingCount = profile == null ? null :
			(profile.ffVisibility === 'public') || isMe ? user.followingCount :
			(profile.ffVisibility === 'followers') && (relation && relation.isFollowing) ? user.followingCount :
			null;

		const followersCount = profile == null ? null :
			(profile.ffVisibility === 'public') || isMe ? user.followersCount :
			(profile.ffVisibility === 'followers') && (relation && relation.isFollowing) ? user.followersCount :
			null;

<<<<<<< HEAD
		const isModerator = isMe && opts.detail ? await this.roleService.isModerator(user) : null;
		const isAdmin = isMe && opts.detail ? await this.roleService.isAdministrator(user) : null;
		const policies = opts.detail ? await this.roleService.getUserPolicies(user.id) : null;
		const unreadAnnouncements = isMe && opts.detail ? await this.announcementService.getUnreadAnnouncements(user) : null;
=======
		const isModerator = isMe && opts.detail ? this.roleService.isModerator(user) : null;
		const isAdmin = isMe && opts.detail ? this.roleService.isAdministrator(user) : null;
		const unreadAnnouncements = isMe && opts.detail ?
			(await this.announcementService.getUnreadAnnouncements(user)).map((announcement) => ({
				createdAt: this.idService.parse(announcement.id).date.toISOString(),
				...announcement,
			})) : null;
>>>>>>> 3043b525

		const falsy = opts.detail ? false : undefined;

		const packed = {
			id: user.id,
			name: user.name,
			username: user.username,
			host: user.host,
			avatarUrl: user.avatarUrl ?? this.getIdenticonUrl(user),
			avatarBlurhash: user.avatarBlurhash,
			isBot: user.isBot,
			isCat: user.isCat,
			instance: user.host ? this.federatedInstanceService.federatedInstanceCache.fetch(user.host).then(instance => instance ? {
				name: instance.name,
				softwareName: instance.softwareName,
				softwareVersion: instance.softwareVersion,
				iconUrl: instance.iconUrl,
				faviconUrl: instance.faviconUrl,
				themeColor: instance.themeColor,
			} : undefined) : undefined,
			emojis: this.customEmojiService.populateEmojis(user.emojis, user.host),
			onlineStatus: this.getOnlineStatus(user),
			// パフォーマンス上の理由でローカルユーザーのみ
			badgeRoles: user.host == null ? this.roleService.getUserBadgeRoles(user.id).then(rs => rs.sort((a, b) => b.displayOrder - a.displayOrder).map(r => ({
				name: r.name,
				iconUrl: r.iconUrl,
				displayOrder: r.displayOrder,
			}))) : undefined,

			...(opts.detail ? {
				url: profile!.url,
				uri: user.uri,
				movedTo: user.movedToUri ? this.apPersonService.resolvePerson(user.movedToUri).then(user => user.id).catch(() => null) : null,
				alsoKnownAs: user.alsoKnownAs
					? Promise.all(user.alsoKnownAs.map(uri => this.apPersonService.fetchPerson(uri).then(user => user?.id).catch(() => null)))
						.then(xs => xs.length === 0 ? null : xs.filter(x => x != null) as string[])
					: null,
				createdAt: this.idService.parse(user.id).date.toISOString(),
				updatedAt: user.updatedAt ? user.updatedAt.toISOString() : null,
				lastFetchedAt: user.lastFetchedAt ? user.lastFetchedAt.toISOString() : null,
				bannerUrl: user.bannerUrl,
				bannerBlurhash: user.bannerBlurhash,
				isLocked: user.isLocked,
<<<<<<< HEAD
				isSilenced: !policies?.canPublicNote,
				isLimited: !(policies?.canCreateContent && policies.canUpdateContent && policies.canDeleteContent),
				isSuspended: user.isSuspended ?? falsy,
=======
				isSilenced: this.roleService.getUserPolicies(user.id).then(r => !r.canPublicNote),
				isSuspended: user.isSuspended,
>>>>>>> 3043b525
				description: profile!.description,
				location: profile!.location,
				birthday: profile!.birthday,
				lang: profile!.lang,
				fields: profile!.fields,
				verifiedLinks: profile!.verifiedLinks,
				followersCount: followersCount ?? 0,
				followingCount: followingCount ?? 0,
				notesCount: user.notesCount,
				pinnedNoteIds: pins.map(pin => pin.noteId),
				pinnedNotes: this.noteEntityService.packMany(pins.map(pin => pin.note!), me, {
					detail: true,
				}),
				pinnedPageId: profile!.pinnedPageId,
				pinnedPage: profile!.pinnedPageId ? this.pageEntityService.pack(profile!.pinnedPageId, me) : null,
				publicReactions: profile!.publicReactions,
				ffVisibility: profile!.ffVisibility,
				twoFactorEnabled: profile!.twoFactorEnabled,
				usePasswordLessLogin: profile!.usePasswordLessLogin,
				securityKeys: profile!.twoFactorEnabled
					? this.userSecurityKeysRepository.countBy({
						userId: user.id,
					}).then(result => result >= 1)
					: false,
				roles: this.roleService.getUserRoles(user.id).then(roles => roles.filter(role => role.isPublic).sort((a, b) => b.displayOrder - a.displayOrder).map(role => ({
					id: role.id,
					name: role.name,
					color: role.color,
					iconUrl: role.iconUrl,
					description: role.description,
					isModerator: role.isModerator,
					isAdministrator: role.isAdministrator,
					displayOrder: role.displayOrder,
				}))),
				memo: meId == null ? null : await this.userMemosRepository.findOneBy({
					userId: meId,
					targetUserId: user.id,
				}).then(row => row?.memo ?? null),
				moderationNote: iAmModerator ? (profile!.moderationNote ?? '') : undefined,
			} : {}),

			...(opts.detail && isMe ? {
				avatarId: user.avatarId,
				bannerId: user.bannerId,
				isModerator: isModerator,
				isAdmin: isAdmin,
				injectFeaturedNote: profile!.injectFeaturedNote,
				receiveAnnouncementEmail: profile!.receiveAnnouncementEmail,
				alwaysMarkNsfw: profile!.alwaysMarkNsfw,
				autoSensitive: profile!.autoSensitive,
				carefulBot: profile!.carefulBot,
				autoAcceptFollowed: profile!.autoAcceptFollowed,
				noCrawle: profile!.noCrawle,
				preventAiLearning: profile!.preventAiLearning,
				isExplorable: user.isExplorable,
				isDeleted: user.isDeleted,
				twoFactorBackupCodesStock: profile?.twoFactorBackupSecret?.length === 20 ? 'full' : (profile?.twoFactorBackupSecret?.length ?? 0) > 0 ? 'partial' : 'none',
				hideOnlineStatus: user.hideOnlineStatus,
				hasUnreadSpecifiedNotes: this.noteUnreadsRepository.count({
					where: { userId: user.id, isSpecified: true },
					take: 1,
				}).then(count => count > 0),
				hasUnreadMentions: this.noteUnreadsRepository.count({
					where: { userId: user.id, isMentioned: true },
					take: 1,
				}).then(count => count > 0),
				hasUnreadAnnouncement: unreadAnnouncements!.length > 0,
				unreadAnnouncements,
				hasUnreadAntenna: this.getHasUnreadAntenna(user.id),
				hasUnreadChannel: false, // 後方互換性のため
				hasUnreadNotification: this.getHasUnreadNotification(user.id),
				hasPendingReceivedFollowRequest: this.getHasPendingReceivedFollowRequest(user.id),
				mutedWords: profile!.mutedWords,
				mutedInstances: profile!.mutedInstances,
				mutingNotificationTypes: [], // 後方互換性のため
				notificationRecieveConfig: profile!.notificationRecieveConfig,
				emailNotificationTypes: profile!.emailNotificationTypes,
				achievements: profile!.achievements,
				loggedInDays: profile!.loggedInDates.length,
				policies: policies,
			} : {}),

			...(opts.includeSecrets ? {
				email: profile!.email,
				emailVerified: profile!.emailVerified,
				securityKeysList: profile!.twoFactorEnabled
					? this.userSecurityKeysRepository.find({
						where: {
							userId: user.id,
						},
						select: {
							id: true,
							name: true,
							lastUsed: true,
						},
					})
					: [],
			} : {}),

			...(relation ? {
				isFollowing: relation.isFollowing,
				isFollowed: relation.isFollowed,
				hasPendingFollowRequestFromYou: relation.hasPendingFollowRequestFromYou,
				hasPendingFollowRequestToYou: relation.hasPendingFollowRequestToYou,
				isBlocking: relation.isBlocking,
				isBlocked: relation.isBlocked,
				isMuted: relation.isMuted,
				isRenoteMuted: relation.isRenoteMuted,
				notify: relation.following?.notify ?? 'none',
				withReplies: relation.following?.withReplies ?? false,
			} : {}),
		} as Promiseable<Packed<'User'>> as Promiseable<IsMeAndIsUserDetailed<ExpectsMe, D>>;

		return await awaitAll(packed);
	}

	public async packMany<D extends boolean = false>(
		users: (MiUser['id'] | MiUser)[],
		me: { id: MiUser['id'] } | null | undefined,
		options?: {
			detail?: D,
			includeSecrets?: boolean,
		},
	): Promise<IsUserDetailed<D>[]> {
		return (await Promise.allSettled(users.map(u => this.pack(u, me, options))))
			.filter(result => result.status === 'fulfilled')
			.map(result => (result as PromiseFulfilledResult<IsUserDetailed<D>>).value);
	}
}<|MERGE_RESOLUTION|>--- conflicted
+++ resolved
@@ -20,11 +20,8 @@
 import { RoleService } from '@/core/RoleService.js';
 import { ApPersonService } from '@/core/activitypub/models/ApPersonService.js';
 import { FederatedInstanceService } from '@/core/FederatedInstanceService.js';
-<<<<<<< HEAD
 import { IdentifiableError } from '@/misc/identifiable-error.js';
-=======
 import { IdService } from '@/core/IdService.js';
->>>>>>> 3043b525
 import type { OnModuleInit } from '@nestjs/common';
 import type { AnnouncementService } from '../AnnouncementService.js';
 import type { CustomEmojiService } from '../CustomEmojiService.js';
@@ -325,20 +322,10 @@
 			(profile.ffVisibility === 'followers') && (relation && relation.isFollowing) ? user.followersCount :
 			null;
 
-<<<<<<< HEAD
-		const isModerator = isMe && opts.detail ? await this.roleService.isModerator(user) : null;
-		const isAdmin = isMe && opts.detail ? await this.roleService.isAdministrator(user) : null;
+		const isModerator = isMe && opts.detail ? this.roleService.isModerator(user) : null;
+		const isAdmin = isMe && opts.detail ? this.roleService.isAdministrator(user) : null;
 		const policies = opts.detail ? await this.roleService.getUserPolicies(user.id) : null;
 		const unreadAnnouncements = isMe && opts.detail ? await this.announcementService.getUnreadAnnouncements(user) : null;
-=======
-		const isModerator = isMe && opts.detail ? this.roleService.isModerator(user) : null;
-		const isAdmin = isMe && opts.detail ? this.roleService.isAdministrator(user) : null;
-		const unreadAnnouncements = isMe && opts.detail ?
-			(await this.announcementService.getUnreadAnnouncements(user)).map((announcement) => ({
-				createdAt: this.idService.parse(announcement.id).date.toISOString(),
-				...announcement,
-			})) : null;
->>>>>>> 3043b525
 
 		const falsy = opts.detail ? false : undefined;
 
@@ -382,14 +369,9 @@
 				bannerUrl: user.bannerUrl,
 				bannerBlurhash: user.bannerBlurhash,
 				isLocked: user.isLocked,
-<<<<<<< HEAD
 				isSilenced: !policies?.canPublicNote,
 				isLimited: !(policies?.canCreateContent && policies.canUpdateContent && policies.canDeleteContent),
-				isSuspended: user.isSuspended ?? falsy,
-=======
-				isSilenced: this.roleService.getUserPolicies(user.id).then(r => !r.canPublicNote),
 				isSuspended: user.isSuspended,
->>>>>>> 3043b525
 				description: profile!.description,
 				location: profile!.location,
 				birthday: profile!.birthday,
