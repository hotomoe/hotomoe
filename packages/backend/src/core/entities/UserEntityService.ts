--- conflicted
+++ resolved
@@ -662,14 +662,6 @@
 		}
 		const _userIds = _users.map(u => u.id);
 
-<<<<<<< HEAD
-		// -- 特に前提条件のない値群を取得
-
-		const profilesMap = (options?.schema !== 'UserLite') ? await this.userProfilesRepository.findBy({ userId: In(_userIds) })
-			.then(profiles => new Map(profiles.map(p => [p.userId, p]))) : undefined;
-
-=======
->>>>>>> 9b0fc317
 		// -- 実行者の有無や指定スキーマの種別によって要否が異なる値群を取得
 
 		let profilesMap: Map<MiUser['id'], MiUserProfile> = new Map();
