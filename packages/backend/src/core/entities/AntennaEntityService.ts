/*
 * SPDX-FileCopyrightText: syuilo and other misskey contributors
 * SPDX-License-Identifier: AGPL-3.0-only
 */

import { Inject, Injectable } from '@nestjs/common';
import { DI } from '@/di-symbols.js';
import type { AntennasRepository } from '@/models/_.js';
import type { Packed } from '@/misc/json-schema.js';
<<<<<<< HEAD
import type { MiAntenna } from '@/models/entities/Antenna.js';
=======
import type { MiAntenna } from '@/models/Antenna.js';
>>>>>>> f32915b5
import { bindThis } from '@/decorators.js';

@Injectable()
export class AntennaEntityService {
	constructor(
		@Inject(DI.antennasRepository)
		private antennasRepository: AntennasRepository,
	) {
	}

	@bindThis
	public async pack(
		src: MiAntenna['id'] | MiAntenna,
	): Promise<Packed<'Antenna'>> {
		const antenna = typeof src === 'object' ? src : await this.antennasRepository.findOneByOrFail({ id: src });

		return {
			id: antenna.id,
			createdAt: antenna.createdAt.toISOString(),
			name: antenna.name,
			keywords: antenna.keywords,
			excludeKeywords: antenna.excludeKeywords,
			src: antenna.src,
			userListId: antenna.userListId,
			users: antenna.users,
			caseSensitive: antenna.caseSensitive,
			notify: antenna.notify,
			withReplies: antenna.withReplies,
			withFile: antenna.withFile,
			isActive: antenna.isActive,
			hasUnreadNote: false, // TODO
		};
	}
}<|MERGE_RESOLUTION|>--- conflicted
+++ resolved
@@ -7,11 +7,7 @@
 import { DI } from '@/di-symbols.js';
 import type { AntennasRepository } from '@/models/_.js';
 import type { Packed } from '@/misc/json-schema.js';
-<<<<<<< HEAD
-import type { MiAntenna } from '@/models/entities/Antenna.js';
-=======
 import type { MiAntenna } from '@/models/Antenna.js';
->>>>>>> f32915b5
 import { bindThis } from '@/decorators.js';
 
 @Injectable()
