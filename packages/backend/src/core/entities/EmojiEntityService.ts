/*
 * SPDX-FileCopyrightText: syuilo and other misskey contributors
 * SPDX-License-Identifier: AGPL-3.0-only
 */

import { Inject, Injectable } from '@nestjs/common';
import { DI } from '@/di-symbols.js';
import type { EmojisRepository } from '@/models/_.js';
import type { Packed } from '@/misc/json-schema.js';
<<<<<<< HEAD
import type { MiEmoji } from '@/models/entities/Emoji.js';
=======
import type { } from '@/models/Blocking.js';
import type { MiEmoji } from '@/models/Emoji.js';
>>>>>>> f32915b5
import { bindThis } from '@/decorators.js';

@Injectable()
export class EmojiEntityService {
	constructor(
		@Inject(DI.emojisRepository)
		private emojisRepository: EmojisRepository,
	) {
	}

	@bindThis
	public async packSimple(
		src: MiEmoji['id'] | MiEmoji,
	): Promise<Packed<'EmojiSimple'>> {
		const emoji = typeof src === 'object' ? src : await this.emojisRepository.findOneByOrFail({ id: src });

		return {
			aliases: emoji.aliases,
			name: emoji.name,
			category: emoji.category,
			// || emoji.originalUrl してるのは後方互換性のため（publicUrlはstringなので??はだめ）
			url: emoji.publicUrl || emoji.originalUrl,
			isSensitive: emoji.isSensitive ? true : undefined,
			roleIdsThatCanBeUsedThisEmojiAsReaction: emoji.roleIdsThatCanBeUsedThisEmojiAsReaction.length > 0 ? emoji.roleIdsThatCanBeUsedThisEmojiAsReaction : undefined,
			roleIdsThatCanNotBeUsedThisEmojiAsReaction: emoji.roleIdsThatCanNotBeUsedThisEmojiAsReaction.length > 0 ? emoji.roleIdsThatCanNotBeUsedThisEmojiAsReaction : undefined,
		};
	}

	@bindThis
	public async packSimpleMany(
		emojis: (MiEmoji['id'] | MiEmoji)[],
	) : Promise<Packed<'EmojiSimple'>[]> {
		return (await Promise.allSettled(emojis.map(x => this.packSimple(x))))
			.filter(result => result.status === 'fulfilled')
			.map(result => (result as PromiseFulfilledResult<Packed<'EmojiSimple'>>).value);
	}

	@bindThis
	public async packDetailed(
		src: MiEmoji['id'] | MiEmoji,
	): Promise<Packed<'EmojiDetailed'>> {
		const emoji = typeof src === 'object' ? src : await this.emojisRepository.findOneByOrFail({ id: src });

		return {
			id: emoji.id,
			aliases: emoji.aliases,
			name: emoji.name,
			category: emoji.category,
			host: emoji.host,
			// || emoji.originalUrl してるのは後方互換性のため（publicUrlはstringなので??はだめ）
			url: emoji.publicUrl || emoji.originalUrl,
			license: emoji.license,
			isSensitive: emoji.isSensitive,
			localOnly: emoji.localOnly,
			roleIdsThatCanBeUsedThisEmojiAsReaction: emoji.roleIdsThatCanBeUsedThisEmojiAsReaction,
			roleIdsThatCanNotBeUsedThisEmojiAsReaction: emoji.roleIdsThatCanNotBeUsedThisEmojiAsReaction,
		};
	}

	@bindThis
	public async packDetailedMany(
		emojis: (MiEmoji['id'] | MiEmoji)[],
	) : Promise<Packed<'EmojiDetailed'>[]> {
		return (await Promise.allSettled(emojis.map(x => this.packDetailed(x))))
			.filter(result => result.status === 'fulfilled')
			.map(result => (result as PromiseFulfilledResult<Packed<'EmojiDetailed'>>).value);
	}
}<|MERGE_RESOLUTION|>--- conflicted
+++ resolved
@@ -7,12 +7,8 @@
 import { DI } from '@/di-symbols.js';
 import type { EmojisRepository } from '@/models/_.js';
 import type { Packed } from '@/misc/json-schema.js';
-<<<<<<< HEAD
-import type { MiEmoji } from '@/models/entities/Emoji.js';
-=======
 import type { } from '@/models/Blocking.js';
 import type { MiEmoji } from '@/models/Emoji.js';
->>>>>>> f32915b5
 import { bindThis } from '@/decorators.js';
 
 @Injectable()
