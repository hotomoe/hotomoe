--- conflicted
+++ resolved
@@ -40,25 +40,14 @@
 			reporterId: report.reporterId,
 			targetUserId: report.targetUserId,
 			assigneeId: report.assigneeId,
-<<<<<<< HEAD
 			reporter: this.userEntityService.pack(report.reporter ?? report.reporterId, me, {
-				detail: true,
+				schema: 'UserDetailed',
 			}),
 			targetUser: this.userEntityService.pack(report.targetUser ?? report.targetUserId, me, {
-				detail: true,
+				schema: 'UserDetailed',
 			}),
 			assignee: report.assigneeId ? this.userEntityService.pack(report.assignee ?? report.assigneeId, me, {
-				detail: true,
-=======
-			reporter: this.userEntityService.pack(report.reporter ?? report.reporterId, null, {
-				schema: 'UserDetailedNotMe',
-			}),
-			targetUser: this.userEntityService.pack(report.targetUser ?? report.targetUserId, null, {
-				schema: 'UserDetailedNotMe',
-			}),
-			assignee: report.assigneeId ? this.userEntityService.pack(report.assignee ?? report.assigneeId, null, {
-				schema: 'UserDetailedNotMe',
->>>>>>> d5860d06
+				schema: 'UserDetailed',
 			}) : null,
 			forwarded: report.forwarded,
 			category: report.category,
