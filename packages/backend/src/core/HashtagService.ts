/*
 * SPDX-FileCopyrightText: syuilo and other misskey contributors
 * SPDX-License-Identifier: AGPL-3.0-only
 */

import { Inject, Injectable } from '@nestjs/common';
import { DI } from '@/di-symbols.js';
<<<<<<< HEAD
import type { MiUser } from '@/models/entities/User.js';
import { normalizeForSearch } from '@/misc/normalize-for-search.js';
import { IdService } from '@/core/IdService.js';
import type { MiHashtag } from '@/models/entities/Hashtag.js';
import type { HashtagsRepository, UsersRepository } from '@/models/index.js';
=======
import type { MiUser } from '@/models/User.js';
import { normalizeForSearch } from '@/misc/normalize-for-search.js';
import { IdService } from '@/core/IdService.js';
import type { MiHashtag } from '@/models/Hashtag.js';
import type { HashtagsRepository } from '@/models/_.js';
>>>>>>> f32915b5
import { UserEntityService } from '@/core/entities/UserEntityService.js';
import { bindThis } from '@/decorators.js';

@Injectable()
export class HashtagService {
	constructor(
		@Inject(DI.hashtagsRepository)
		private hashtagsRepository: HashtagsRepository,

		private userEntityService: UserEntityService,
		private idService: IdService,
	) {
	}

	@bindThis
	public async updateHashtags(user: { id: MiUser['id']; host: MiUser['host']; }, tags: string[]) {
		for (const tag of tags) {
			await this.updateHashtag(user, tag);
		}
	}

	@bindThis
	public async updateUsertags(user: MiUser, tags: string[]) {
		for (const tag of tags) {
			await this.updateHashtag(user, tag, true, true);
		}

		for (const tag of (user.tags ?? []).filter(x => !tags.includes(x))) {
			await this.updateHashtag(user, tag, true, false);
		}
	}

	@bindThis
	public async updateHashtag(user: { id: MiUser['id']; host: MiUser['host']; }, tag: string, isUserAttached = false, inc = true) {
		tag = normalizeForSearch(tag);

		const index = await this.hashtagsRepository.findOneBy({ name: tag });

		if (index == null && !inc) return;

		if (index != null) {
			const q = this.hashtagsRepository.createQueryBuilder('tag').update()
				.where('name = :name', { name: tag });

			const set = {} as any;

			if (isUserAttached) {
				if (inc) {
				// 自分が初めてこのタグを使ったなら
					if (!index.attachedUserIds.some(id => id === user.id)) {
						set.attachedUserIds = () => `array_append("attachedUserIds", '${user.id}')`;
						set.attachedUsersCount = () => '"attachedUsersCount" + 1';
					}
					// 自分が(ローカル内で)初めてこのタグを使ったなら
					if (this.userEntityService.isLocalUser(user) && !index.attachedLocalUserIds.some(id => id === user.id)) {
						set.attachedLocalUserIds = () => `array_append("attachedLocalUserIds", '${user.id}')`;
						set.attachedLocalUsersCount = () => '"attachedLocalUsersCount" + 1';
					}
					// 自分が(リモートで)初めてこのタグを使ったなら
					if (this.userEntityService.isRemoteUser(user) && !index.attachedRemoteUserIds.some(id => id === user.id)) {
						set.attachedRemoteUserIds = () => `array_append("attachedRemoteUserIds", '${user.id}')`;
						set.attachedRemoteUsersCount = () => '"attachedRemoteUsersCount" + 1';
					}
				} else {
					set.attachedUserIds = () => `array_remove("attachedUserIds", '${user.id}')`;
					set.attachedUsersCount = () => '"attachedUsersCount" - 1';
					if (this.userEntityService.isLocalUser(user)) {
						set.attachedLocalUserIds = () => `array_remove("attachedLocalUserIds", '${user.id}')`;
						set.attachedLocalUsersCount = () => '"attachedLocalUsersCount" - 1';
					} else {
						set.attachedRemoteUserIds = () => `array_remove("attachedRemoteUserIds", '${user.id}')`;
						set.attachedRemoteUsersCount = () => '"attachedRemoteUsersCount" - 1';
					}
				}
			} else {
			// 自分が初めてこのタグを使ったなら
				if (!index.mentionedUserIds.some(id => id === user.id)) {
					set.mentionedUserIds = () => `array_append("mentionedUserIds", '${user.id}')`;
					set.mentionedUsersCount = () => '"mentionedUsersCount" + 1';
				}
				// 自分が(ローカル内で)初めてこのタグを使ったなら
				if (this.userEntityService.isLocalUser(user) && !index.mentionedLocalUserIds.some(id => id === user.id)) {
					set.mentionedLocalUserIds = () => `array_append("mentionedLocalUserIds", '${user.id}')`;
					set.mentionedLocalUsersCount = () => '"mentionedLocalUsersCount" + 1';
				}
				// 自分が(リモートで)初めてこのタグを使ったなら
				if (this.userEntityService.isRemoteUser(user) && !index.mentionedRemoteUserIds.some(id => id === user.id)) {
					set.mentionedRemoteUserIds = () => `array_append("mentionedRemoteUserIds", '${user.id}')`;
					set.mentionedRemoteUsersCount = () => '"mentionedRemoteUsersCount" + 1';
				}
			}

			if (Object.keys(set).length > 0) {
				q.set(set);
				q.execute();
			}
		} else {
			if (isUserAttached) {
				this.hashtagsRepository.insert({
					id: this.idService.genId(),
					name: tag,
					mentionedUserIds: [],
					mentionedUsersCount: 0,
					mentionedLocalUserIds: [],
					mentionedLocalUsersCount: 0,
					mentionedRemoteUserIds: [],
					mentionedRemoteUsersCount: 0,
					attachedUserIds: [user.id],
					attachedUsersCount: 1,
					attachedLocalUserIds: this.userEntityService.isLocalUser(user) ? [user.id] : [],
					attachedLocalUsersCount: this.userEntityService.isLocalUser(user) ? 1 : 0,
					attachedRemoteUserIds: this.userEntityService.isRemoteUser(user) ? [user.id] : [],
					attachedRemoteUsersCount: this.userEntityService.isRemoteUser(user) ? 1 : 0,
				} as MiHashtag);
			} else {
				this.hashtagsRepository.insert({
					id: this.idService.genId(),
					name: tag,
					mentionedUserIds: [user.id],
					mentionedUsersCount: 1,
					mentionedLocalUserIds: this.userEntityService.isLocalUser(user) ? [user.id] : [],
					mentionedLocalUsersCount: this.userEntityService.isLocalUser(user) ? 1 : 0,
					mentionedRemoteUserIds: this.userEntityService.isRemoteUser(user) ? [user.id] : [],
					mentionedRemoteUsersCount: this.userEntityService.isRemoteUser(user) ? 1 : 0,
					attachedUserIds: [],
					attachedUsersCount: 0,
					attachedLocalUserIds: [],
					attachedLocalUsersCount: 0,
					attachedRemoteUserIds: [],
					attachedRemoteUsersCount: 0,
				} as MiHashtag);
			}
		}
	}
}<|MERGE_RESOLUTION|>--- conflicted
+++ resolved
@@ -5,19 +5,11 @@
 
 import { Inject, Injectable } from '@nestjs/common';
 import { DI } from '@/di-symbols.js';
-<<<<<<< HEAD
-import type { MiUser } from '@/models/entities/User.js';
-import { normalizeForSearch } from '@/misc/normalize-for-search.js';
-import { IdService } from '@/core/IdService.js';
-import type { MiHashtag } from '@/models/entities/Hashtag.js';
-import type { HashtagsRepository, UsersRepository } from '@/models/index.js';
-=======
 import type { MiUser } from '@/models/User.js';
 import { normalizeForSearch } from '@/misc/normalize-for-search.js';
 import { IdService } from '@/core/IdService.js';
 import type { MiHashtag } from '@/models/Hashtag.js';
 import type { HashtagsRepository } from '@/models/_.js';
->>>>>>> f32915b5
 import { UserEntityService } from '@/core/entities/UserEntityService.js';
 import { bindThis } from '@/decorators.js';
 
