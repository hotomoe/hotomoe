--- conflicted
+++ resolved
@@ -99,18 +99,16 @@
 	private notificationService: NotificationService;
 
 	constructor(
-<<<<<<< HEAD
+		private moduleRef: ModuleRef,
+
+		@Inject(DI.redis)
+		private redisClient: Redis.Redis,
+
+		@Inject(DI.redisForTimelines)
+		private redisForTimelines: Redis.Redis,
+
 		@Inject(DI.redisForSub)
 		private redisForSub: Redis.Redis,
-=======
-		private moduleRef: ModuleRef,
-
-		@Inject(DI.redis)
-		private redisClient: Redis.Redis,
->>>>>>> f88ed4dd
-
-		@Inject(DI.redisForTimelines)
-		private redisForTimelines: Redis.Redis,
 
 		@Inject(DI.usersRepository)
 		private usersRepository: UsersRepository,
@@ -447,6 +445,12 @@
 			}).then(x => this.roleAssignmentsRepository.findOneByOrFail(x.identifiers[0]));
 
 			this.globalEventService.publishInternalEvent('userRoleAssigned', created);
+
+			if (role.isPublic) {
+				this.notificationService.createNotification(userId, 'roleAssigned', {
+					roleId: roleId,
+				});
+			}
 		} else if (existing.expiresAt !== expiresAt) {
 			await this.roleAssignmentsRepository.update(existing.id, {
 				expiresAt: expiresAt,
@@ -459,17 +463,6 @@
 			lastUsedAt: new Date(),
 		});
 
-<<<<<<< HEAD
-=======
-		this.globalEventService.publishInternalEvent('userRoleAssigned', created);
-
-		if (role.isPublic) {
-			this.notificationService.createNotification(userId, 'roleAssigned', {
-				roleId: roleId,
-			});
-		}
-
->>>>>>> f88ed4dd
 		if (moderator) {
 			const user = await this.usersRepository.findOneByOrFail({ id: userId });
 			this.moderationLogService.log(moderator, 'assignRole', {
