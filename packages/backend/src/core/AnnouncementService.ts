/*
 * SPDX-FileCopyrightText: syuilo and other misskey contributors
 * SPDX-License-Identifier: AGPL-3.0-only
 */

import { Inject, Injectable } from '@nestjs/common';
import { Brackets, In } from 'typeorm';
import { DI } from '@/di-symbols.js';
import type { MiUser } from '@/models/User.js';
import type { AnnouncementReadsRepository, AnnouncementsRepository, MiAnnouncement, UsersRepository } from '@/models/_.js';
import { MiAnnouncementRead } from '@/models/_.js';
import { bindThis } from '@/decorators.js';
import { Packed } from '@/misc/json-schema.js';
import { IdService } from '@/core/IdService.js';
import { GlobalEventService } from '@/core/GlobalEventService.js';
import { ModerationLogService } from '@/core/ModerationLogService.js';
import { UserEntityService } from '@/core/entities/UserEntityService.js';

@Injectable()
export class AnnouncementService {
	constructor(
		@Inject(DI.announcementsRepository)
		private announcementsRepository: AnnouncementsRepository,

		@Inject(DI.announcementReadsRepository)
		private announcementReadsRepository: AnnouncementReadsRepository,

		@Inject(DI.usersRepository)
		private usersRepository: UsersRepository,

		private idService: IdService,
		private userEntityService: UserEntityService,
		private globalEventService: GlobalEventService,
		private moderationLogService: ModerationLogService,
	) {
	}

	@bindThis
	public async getReads(userId: MiUser['id']): Promise<MiAnnouncementRead[]> {
		return this.announcementReadsRepository.findBy({
			userId: userId,
		});
	}

	@bindThis
	public async getUnreadAnnouncements(user: MiUser): Promise<Packed<'Announcement'>[]> {
		const q = this.announcementsRepository.createQueryBuilder('announcement');
		q.leftJoin(
			MiAnnouncementRead,
			'read',
			'read."announcementId" = announcement.id AND read."userId" = :userId',
			{ userId: user.id },
		);
		q.andWhere('read.id IS NULL');

		q
			.where('announcement.isActive = true')
			.andWhere(new Brackets(qb => {
				qb.orWhere('announcement.userId = :userId', { userId: user.id });
				qb.orWhere('announcement.userId IS NULL');
			}))
			.andWhere(new Brackets(qb => {
				qb.orWhere('announcement.forExistingUsers = false');
<<<<<<< HEAD
				qb.orWhere('announcement.createdAt > :createdAt', { createdAt: user.createdAt });
			}));
=======
				qb.orWhere('announcement.id > :userId', { userId: user.id });
			}))
			.andWhere(`announcement.id NOT IN (${ readsQuery.getQuery() })`);
>>>>>>> 3043b525

		q.orderBy({
			'announcement."displayOrder"': 'DESC',
			'announcement."createdAt"': 'DESC',
		});

		return this.packMany(
			await q.getMany(),
			user,
		);
	}

	@bindThis
	public async create(values: Partial<MiAnnouncement>, moderator?: MiUser): Promise<{ raw: MiAnnouncement; packed: Packed<'Announcement'> }> {
		const announcement = await this.announcementsRepository.insert({
			id: this.idService.gen(),
			updatedAt: null,
			title: values.title,
			text: values.text,
			imageUrl: values.imageUrl,
			icon: values.icon,
			display: values.display,
			forExistingUsers: values.forExistingUsers,
			needConfirmationToRead: values.needConfirmationToRead,
			closeDuration: values.closeDuration,
			displayOrder: values.displayOrder,
			userId: values.userId,
		}).then(x => this.announcementsRepository.findOneByOrFail(x.identifiers[0]));

		const packed = (await this.packMany([announcement], null))[0];

		if (values.userId) {
			this.globalEventService.publishMainStream(values.userId, 'announcementCreated', {
				announcement: packed,
			});

			if (moderator) {
				const user = await this.usersRepository.findOneByOrFail({ id: values.userId });
				this.moderationLogService.log(moderator, 'createUserAnnouncement', {
					announcementId: announcement.id,
					announcement: announcement,
					userId: values.userId,
					userUsername: user.username,
					userHost: user.host,
				});
			}
		} else {
			this.globalEventService.publishBroadcastStream('announcementCreated', {
				announcement: packed,
			});

			if (moderator) {
				this.moderationLogService.log(moderator, 'createGlobalAnnouncement', {
					announcementId: announcement.id,
					announcement: announcement,
				});
			}
		}

		return {
			raw: announcement,
			packed: packed,
		};
	}

	@bindThis
	public async list(
		userId: MiUser['id'] | null,
		limit: number,
		offset: number,
		moderator: MiUser,
	): Promise<(MiAnnouncement & { userInfo: Packed<'UserLite'> | null, readCount: number })[]> {
		const query = this.announcementsRepository.createQueryBuilder('announcement');
		if (userId) {
			query.andWhere('announcement."userId" = :userId', { userId: userId });
		} else {
			query.andWhere('announcement."userId" IS NULL');
		}

		query.orderBy({
			'announcement."isActive"': 'DESC',
			'announcement."displayOrder"': 'DESC',
			'announcement."createdAt"': 'DESC',
		});

		const announcements = await query
			.limit(limit)
			.offset(offset)
			.getMany();

		const reads = new Map<MiAnnouncement, number>();

		for (const announcement of announcements) {
			reads.set(announcement, await this.announcementReadsRepository.countBy({
				announcementId: announcement.id,
			}));
		}

		const users = await this.usersRepository.findBy({
			id: In(announcements.map(a => a.userId).filter(id => id != null)),
		});
		const packedUsers = await this.userEntityService.packMany(users, moderator, {
			detail: false,
		});

		return announcements.map(announcement => ({
			...announcement,
			userInfo: packedUsers.find(u => u.id === announcement.userId) ?? null,
			readCount: reads.get(announcement) ?? 0,
		}));
	}

	@bindThis
	public async update(announcement: MiAnnouncement, values: Partial<MiAnnouncement>, moderator?: MiUser): Promise<void> {
		if (announcement.userId && announcement.userId !== values.userId) {
			await this.announcementReadsRepository.delete({
				announcementId: announcement.id,
				userId: announcement.userId,
			});
		}

		await this.announcementsRepository.update(announcement.id, {
			updatedAt: new Date(),
			title: values.title,
			text: values.text,
			/* eslint-disable-next-line @typescript-eslint/prefer-nullish-coalescing -- 空の文字列の場合、nullを渡すようにするため */
			imageUrl: values.imageUrl || null,
			display: values.display,
			icon: values.icon,
			forExistingUsers: values.forExistingUsers,
			needConfirmationToRead: values.needConfirmationToRead,
			closeDuration: values.closeDuration,
			displayOrder: values.displayOrder,
			isActive: values.isActive,
			userId: values.userId,
		});

		const after = await this.announcementsRepository.findOneByOrFail({ id: announcement.id });

		if (moderator) {
			if (announcement.userId) {
				const user = await this.usersRepository.findOneByOrFail({ id: announcement.userId });
				this.moderationLogService.log(moderator, 'updateUserAnnouncement', {
					announcementId: announcement.id,
					before: announcement,
					after: after,
					userId: announcement.userId,
					userUsername: user.username,
					userHost: user.host,
				});
			} else {
				this.moderationLogService.log(moderator, 'updateGlobalAnnouncement', {
					announcementId: announcement.id,
					before: announcement,
					after: after,
				});
			}
		}
	}

	@bindThis
	public async delete(announcement: MiAnnouncement, moderator?: MiUser): Promise<void> {
		await this.announcementReadsRepository.delete({
			announcementId: announcement.id,
		});
		await this.announcementsRepository.delete(announcement.id);

		if (moderator) {
			if (announcement.userId) {
				const user = await this.usersRepository.findOneByOrFail({ id: announcement.userId });
				this.moderationLogService.log(moderator, 'deleteUserAnnouncement', {
					announcementId: announcement.id,
					announcement: announcement,
					userId: announcement.userId,
					userUsername: user.username,
					userHost: user.host,
				});
			} else {
				this.moderationLogService.log(moderator, 'deleteGlobalAnnouncement', {
					announcementId: announcement.id,
					announcement: announcement,
				});
			}
		}
	}

	@bindThis
	public async getAnnouncements(
		me: MiUser | null,
		limit: number,
		offset: number,
		isActive?: boolean,
	): Promise<Packed<'Announcement'>[]> {
		const query = this.announcementsRepository.createQueryBuilder('announcement');
		if (me) {
			query.leftJoin(
				MiAnnouncementRead,
				'read',
				'read."announcementId" = announcement.id AND read."userId" = :userId',
				{ userId: me.id },
			);
			query.select([
				'announcement.*',
				'read.id IS NOT NULL as "isRead"',
			]);
			query
				.andWhere(
					new Brackets((qb) => {
						qb.orWhere('announcement."userId" = :userId', { userId: me.id });
						qb.orWhere('announcement."userId" IS NULL');
					}),
				)
				.andWhere(
					new Brackets((qb) => {
						qb.orWhere('announcement."forExistingUsers" = false');
						qb.orWhere('announcement."createdAt" > :createdAt', {
							createdAt: me.createdAt,
						});
					}),
				);
		} else {
			query.select([
				'announcement.*',
				'NULL as "isRead"',
			]);
			query.andWhere('announcement."userId" IS NULL');
			query.andWhere('announcement."forExistingUsers" = false');
		}

		if (isActive !== undefined) {
			query.andWhere('announcement."isActive" = :isActive', {
				isActive: isActive,
			});
		}

		query.orderBy({
			'"isRead"': 'ASC',
			'announcement."displayOrder"': 'DESC',
			'announcement."createdAt"': 'DESC',
		});

		return this.packMany(
			await query
				.limit(limit)
				.offset(offset)
				.getRawMany<MiAnnouncement & { isRead?: boolean | null }>(),
			me,
		);
	}

	@bindThis
	public async countUnreadAnnouncements(me: MiUser): Promise<number> {
		const query = this.announcementsRepository.createQueryBuilder('announcement');
		query.leftJoinAndSelect(
			MiAnnouncementRead,
			'read',
			'read."announcementId" = announcement.id AND read."userId" = :userId',
			{ userId: me.id },
		);
		query.andWhere('read.id IS NULL');
		query.andWhere('announcement."isActive" = true');

		query
			.andWhere(
				new Brackets((qb) => {
					qb.orWhere('announcement."userId" = :userId', { userId: me.id });
					qb.orWhere('announcement."userId" IS NULL');
				}),
			)
			.andWhere(
				new Brackets((qb) => {
					qb.orWhere('announcement."forExistingUsers" = false');
					qb.orWhere('announcement."createdAt" > :createdAt', {
						createdAt: me.createdAt,
					});
				}),
			);

		return query.getCount();
	}

	@bindThis
	public async read(user: MiUser, announcementId: MiAnnouncement['id']): Promise<void> {
		try {
			await this.announcementReadsRepository.insert({
				id: this.idService.gen(),
				announcementId: announcementId,
				userId: user.id,
			});
		} catch (e) {
			return;
		}

		if ((await this.countUnreadAnnouncements(user)) === 0) {
			this.globalEventService.publishMainStream(user.id, 'readAllAnnouncements');
		}
	}

	@bindThis
	public async packMany(
		announcements: (MiAnnouncement & { isRead?: boolean | null })[],
		me: { id: MiUser['id'] } | null | undefined,
	): Promise<Packed<'Announcement'>[]> {
		return announcements.map(announcement => ({
			id: announcement.id,
			createdAt: this.idService.parse(announcement.id).date.toISOString(),
			updatedAt: announcement.updatedAt?.toISOString() ?? null,
			text: announcement.text,
			title: announcement.title,
			imageUrl: announcement.imageUrl,
			icon: announcement.icon,
			display: announcement.display,
			needConfirmationToRead: announcement.needConfirmationToRead,
			closeDuration: announcement.closeDuration,
			displayOrder: announcement.displayOrder,
			forYou: announcement.userId === me?.id,
			isRead: announcement.isRead ?? undefined,
		}));
	}
}<|MERGE_RESOLUTION|>--- conflicted
+++ resolved
@@ -61,18 +61,12 @@
 			}))
 			.andWhere(new Brackets(qb => {
 				qb.orWhere('announcement.forExistingUsers = false');
-<<<<<<< HEAD
-				qb.orWhere('announcement.createdAt > :createdAt', { createdAt: user.createdAt });
+				qb.orWhere('announcement.id > :userId', { userId: user.id });
 			}));
-=======
-				qb.orWhere('announcement.id > :userId', { userId: user.id });
-			}))
-			.andWhere(`announcement.id NOT IN (${ readsQuery.getQuery() })`);
->>>>>>> 3043b525
 
 		q.orderBy({
 			'announcement."displayOrder"': 'DESC',
-			'announcement."createdAt"': 'DESC',
+			'announcement.id': 'DESC',
 		});
 
 		return this.packMany(
@@ -151,7 +145,7 @@
 		query.orderBy({
 			'announcement."isActive"': 'DESC',
 			'announcement."displayOrder"': 'DESC',
-			'announcement."createdAt"': 'DESC',
+			'announcement.id': 'DESC',
 		});
 
 		const announcements = await query
@@ -284,9 +278,7 @@
 				.andWhere(
 					new Brackets((qb) => {
 						qb.orWhere('announcement."forExistingUsers" = false');
-						qb.orWhere('announcement."createdAt" > :createdAt', {
-							createdAt: me.createdAt,
-						});
+						qb.orWhere('announcement.id > :userId', { userId: me.id });
 					}),
 				);
 		} else {
@@ -307,7 +299,7 @@
 		query.orderBy({
 			'"isRead"': 'ASC',
 			'announcement."displayOrder"': 'DESC',
-			'announcement."createdAt"': 'DESC',
+			'announcement.id': 'DESC',
 		});
 
 		return this.packMany(
@@ -341,9 +333,7 @@
 			.andWhere(
 				new Brackets((qb) => {
 					qb.orWhere('announcement."forExistingUsers" = false');
-					qb.orWhere('announcement."createdAt" > :createdAt', {
-						createdAt: me.createdAt,
-					});
+					qb.orWhere('announcement.id > :userId', { userId: me.id });
 				}),
 			);
 
