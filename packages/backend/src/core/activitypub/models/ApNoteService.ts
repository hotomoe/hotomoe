/*
 * SPDX-FileCopyrightText: syuilo and misskey-project
 * SPDX-License-Identifier: AGPL-3.0-only
 */

import { forwardRef, Inject, Injectable } from '@nestjs/common';
import { In } from 'typeorm';
import { DI } from '@/di-symbols.js';
import type { UsersRepository, PollsRepository, EmojisRepository } from '@/models/_.js';
import type { Config } from '@/config.js';
import type { MiRemoteUser } from '@/models/User.js';
import type { MiNote } from '@/models/Note.js';
import { toArray, toSingle, unique } from '@/misc/prelude/array.js';
import type { MiEmoji } from '@/models/Emoji.js';
import { MetaService } from '@/core/MetaService.js';
import { AppLockService } from '@/core/AppLockService.js';
import type { MiDriveFile } from '@/models/DriveFile.js';
import { NoteCreateService } from '@/core/NoteCreateService.js';
import type Logger from '@/logger.js';
import { IdService } from '@/core/IdService.js';
import { PollService } from '@/core/PollService.js';
import { StatusError } from '@/misc/status-error.js';
import { UtilityService } from '@/core/UtilityService.js';
import { bindThis } from '@/decorators.js';
import { checkHttps } from '@/misc/check-https.js';
import { IdentifiableError } from '@/misc/identifiable-error.js';
import { isNotNull } from '@/misc/is-not-null.js';
import { getOneApId, getApId, getOneApHrefNullable, validPost, isEmoji, getApType } from '../type.js';
import { ApLoggerService } from '../ApLoggerService.js';
import { ApMfmService } from '../ApMfmService.js';
import { ApDbResolverService } from '../ApDbResolverService.js';
import { ApResolverService } from '../ApResolverService.js';
import { ApAudienceService } from '../ApAudienceService.js';
import { ApPersonService } from './ApPersonService.js';
import { extractApHashtags } from './tag.js';
import { ApMentionService } from './ApMentionService.js';
import { ApQuestionService } from './ApQuestionService.js';
import { ApImageService } from './ApImageService.js';
import type { Resolver } from '../ApResolverService.js';
import type { IObject, IPost } from '../type.js';

@Injectable()
export class ApNoteService {
	private logger: Logger;

	constructor(
		@Inject(DI.config)
		private config: Config,

		@Inject(DI.usersRepository)
		private usersRepository: UsersRepository,

		@Inject(DI.pollsRepository)
		private pollsRepository: PollsRepository,

		@Inject(DI.emojisRepository)
		private emojisRepository: EmojisRepository,

		private idService: IdService,
		private apMfmService: ApMfmService,
		private apResolverService: ApResolverService,

		// 循環参照のため / for circular dependency
		@Inject(forwardRef(() => ApPersonService))
		private apPersonService: ApPersonService,

		private utilityService: UtilityService,
		private apAudienceService: ApAudienceService,
		private apMentionService: ApMentionService,
		private apImageService: ApImageService,
		private apQuestionService: ApQuestionService,
		private metaService: MetaService,
		private appLockService: AppLockService,
		private pollService: PollService,
		private noteCreateService: NoteCreateService,
		private apDbResolverService: ApDbResolverService,
		private apLoggerService: ApLoggerService,
	) {
		this.logger = this.apLoggerService.logger;
	}

	@bindThis
	public validateNote(object: IObject, uri: string): Error | null {
		const expectHost = this.utilityService.extractDbHost(uri);

		if (!validPost.includes(getApType(object))) {
			return new Error(`invalid Note: invalid object type ${getApType(object)}`);
		}

		if (object.id && this.utilityService.extractDbHost(object.id) !== expectHost) {
			return new Error(`invalid Note: id has different host. expected: ${expectHost}, actual: ${this.utilityService.extractDbHost(object.id)}`);
		}

		const actualHost = object.attributedTo && this.utilityService.extractDbHost(getOneApId(object.attributedTo));
		if (object.attributedTo && actualHost !== expectHost) {
			return new Error(`invalid Note: attributedTo has different host. expected: ${expectHost}, actual: ${actualHost}`);
		}

		if (object.published && !this.idService.isSafeT(new Date(object.published).valueOf())) {
			return new Error('invalid Note: published timestamp is malformed');
		}

		return null;
	}

	/**
	 * Noteをフェッチします。
	 *
	 * Misskeyに対象のNoteが登録されていればそれを返します。
	 */
	@bindThis
	public async fetchNote(object: string | IObject): Promise<MiNote | null> {
		return await this.apDbResolverService.getNoteFromApId(object);
	}

	/**
	 * Noteを作成します。
	 */
	@bindThis
	public async createNote(value: string | IObject, resolver?: Resolver, silent = false): Promise<MiNote | null> {
		// eslint-disable-next-line no-param-reassign
		if (resolver == null) resolver = this.apResolverService.createResolver();

		const meta = await this.metaService.fetch();

		const object = await resolver.resolve(value);

		const entryUri = getApId(value);
		const err = this.validateNote(object, entryUri);
		if (err) {
			this.logger.error(err.message, {
				resolver: { history: resolver.getHistory() },
				value,
				object,
				error: err
			});
			throw err;
		}

		const note = object as IPost;

		this.logger.debug(`Note fetched: ${JSON.stringify(note, null, 2)}`);

		if (note.id && !checkHttps(note.id)) {
			throw new Error('unexpected schema of note.id: ' + note.id);
		}

		const url = getOneApHrefNullable(note.url);

		if (url && !checkHttps(url)) {
			throw new Error('unexpected schema of note url: ' + url);
		}

		this.logger.info(`Creating the Note: ${note.id}`);

		// 投稿者をフェッチ
		if (note.attributedTo == null) {
			throw new Error('invalid note.attributedTo: ' + note.attributedTo);
		}

		const uri = getOneApId(note.attributedTo);

		// ローカルで投稿者を検索し、もし凍結されていたらスキップ
		const cachedActor = await this.apPersonService.fetchPerson(uri) as MiRemoteUser;
		if (cachedActor && cachedActor.isSuspended) {
			throw new IdentifiableError('85ab9bd7-3a41-4530-959d-f07073900109', `User ${cachedActor.id} has been suspended.`);
		}

		const apMentions = await this.apMentionService.extractApMentions(note.tag, resolver);
		const apHashtags = extractApHashtags(note.tag);

		const cw = note.summary === '' ? null : note.summary;

		// テキストのパース
		let text: string | null = null;
		if (note.source?.mediaType === 'text/x.misskeymarkdown' && typeof note.source.content === 'string') {
			text = note.source.content;
		} else if (typeof note._misskey_content !== 'undefined') {
			text = note._misskey_content;
		} else if (typeof note.content === 'string') {
			text = this.apMfmService.htmlToMfm(note.content, note.tag);
		}

		const poll = await this.apQuestionService.extractPollFromQuestion(note, resolver).catch(() => undefined);

		//#region Contents Check
		// 添付ファイルとユーザーをこのサーバーで登録する前に内容をチェックする
		/**
		 * 禁止ワードチェック
		 */
		const hasProhibitedWords = await this.noteCreateService.checkProhibitedWordsContain(meta.prohibitedWords, { cw, text, pollChoices: poll?.choices });
		if (hasProhibitedWords) {
			throw new IdentifiableError('689ee33f-f97c-479a-ac49-1b9f8140af99', 'Notes including prohibited words are not allowed.');
		}
		//#endregion

		const actor = cachedActor ?? await this.apPersonService.resolvePerson(uri, resolver) as MiRemoteUser;

		// 解決した投稿者が凍結されていたらスキップ
		if (actor.isSuspended) {
			throw new IdentifiableError('85ab9bd7-3a41-4530-959d-f07073900109', `User ${actor.id} has been suspended.`);
		}

		const noteAudience = await this.apAudienceService.parseAudience(actor, note.to, note.cc, resolver);
		let visibility = noteAudience.visibility;
		const visibleUsers = noteAudience.visibleUsers;

		// Audience (to, cc) が指定されてなかった場合
		if (visibility === 'specified' && visibleUsers.length === 0) {
			if (typeof value === 'string') {	// 入力がstringならばresolverでGETが発生している
				// こちらから匿名GET出来たものならばpublic
				visibility = 'public';
			}
		}

		const isSensitiveMediaHost = this.utilityService.isSensitiveMediaHost(meta.sensitiveMediaHosts, this.utilityService.extractDbHost(note.id ?? entryUri));

		// 添付ファイル
		const files: MiDriveFile[] = [];

		for (const attach of toArray(note.attachment)) {
<<<<<<< HEAD
			attach.sensitive ||= isSensitiveMediaHost || note.sensitive; // Noteがsensitiveなら添付もsensitiveにする
=======
			attach.sensitive ??= note.sensitive;
>>>>>>> c530a46e
			const file = await this.apImageService.resolveImage(actor, attach);
			if (file) files.push(file);
		}

		// リプライ
		const reply: MiNote | null = note.inReplyTo
			? await this.resolveNote(note.inReplyTo, { resolver })
				.then(x => {
					if (x == null) {
						this.logger.warn('Specified inReplyTo, but not found');
						throw new Error('inReplyTo not found');
					}

					return x;
				})
				.catch(async err => {
					this.logger.warn(`Error in inReplyTo ${note.inReplyTo} - ${err.statusCode ?? err}`);
					throw err;
				})
			: null;

		// 引用
		let quote: MiNote | undefined | null = null;

		if (note._misskey_quote ?? note.quoteUrl) {
			const tryResolveNote = async (uri: string): Promise<
				| { status: 'ok'; res: MiNote }
				| { status: 'permerror' | 'temperror' }
			> => {
				if (!/^https?:/.test(uri)) return { status: 'permerror' };
				try {
					const res = await this.resolveNote(uri);
					if (res == null) return { status: 'permerror' };
					return { status: 'ok', res };
				} catch (e) {
					return {
						status: (e instanceof StatusError && !e.isRetryable) ? 'permerror' : 'temperror',
					};
				}
			};

			const uris = unique([note._misskey_quote, note.quoteUrl].filter(isNotNull));
			const results = await Promise.all(uris.map(tryResolveNote));

			quote = results.filter((x): x is { status: 'ok', res: MiNote } => x.status === 'ok').map(x => x.res).at(0);
			if (!quote) {
				if (results.some(x => x.status === 'temperror')) {
					throw new Error('quote resolve failed');
				}
			}
		}

		// vote
		if (reply && reply.hasPoll) {
			const poll = await this.pollsRepository.findOneByOrFail({ noteId: reply.id });

			const tryCreateVote = async (name: string, index: number): Promise<null> => {
				if (poll.expiresAt && Date.now() > new Date(poll.expiresAt).getTime()) {
					this.logger.warn(`vote to expired poll from AP: actor=${actor.username}@${actor.host}, note=${note.id}, choice=${name}`);
				} else if (index >= 0) {
					this.logger.info(`vote from AP: actor=${actor.username}@${actor.host}, note=${note.id}, choice=${name}`);
					await this.pollService.vote(actor, reply, index);

					// リモートフォロワーにUpdate配信
					this.pollService.deliverQuestionUpdate(reply.id);
				}
				return null;
			};

			if (note.name) {
				return await tryCreateVote(note.name, poll.choices.findIndex(x => x === note.name));
			}
		}

		const emojis = await this.extractEmojis(note.tag ?? [], actor.host).catch(e => {
			this.logger.info(`extractEmojis: ${e}`);
			return [];
		});

		const apEmojis = emojis.map(emoji => emoji.name);

		try {
			return await this.noteCreateService.create(actor, {
				createdAt: note.published ? new Date(note.published) : null,
				files,
				reply,
				renote: quote,
				name: note.name,
				cw,
				text,
				localOnly: false,
				visibility,
				visibleUsers,
				apMentions,
				apHashtags,
				apEmojis,
				poll,
				uri: note.id,
				url: url,
			}, silent);
		} catch (err: any) {
			if (err.name !== 'duplicated') {
				throw err;
			}
			this.logger.info('The note is already inserted while creating itself, reading again');
			const duplicate = await this.fetchNote(value);
			if (!duplicate) {
				throw new Error('The note creation failed with duplication error even when there is no duplication');
			}
			return duplicate;
		}
	}

	/**
	 * Noteを解決します。
	 *
	 * Misskeyに対象のNoteが登録されていればそれを返し、そうでなければ
	 * リモートサーバーからフェッチしてMisskeyに登録しそれを返します。
	 */
	@bindThis
	public async resolveNote(value: string | IObject, options: { sentFrom?: URL, resolver?: Resolver } = {}): Promise<MiNote | null> {
		const uri = getApId(value);

		// ブロックしていたら中断
		const meta = await this.metaService.fetch();
		if (this.utilityService.isBlockedHost(meta.blockedHosts, this.utilityService.extractDbHost(uri))) {
			throw new StatusError('blocked host', 451);
		}

		const unlock = await this.appLockService.getApLock(uri);

		try {
			//#region このサーバーに既に登録されていたらそれを返す
			const exist = await this.fetchNote(uri);
			if (exist) return exist;
			//#endregion

			if (new URL(uri).origin === this.config.url) {
				throw new StatusError('cannot resolve local note', 400, 'cannot resolve local note');
			}

			// リモートサーバーからフェッチしてきて登録
			// ここでuriの代わりに添付されてきたNote Objectが指定されていると、サーバーフェッチを経ずにノートが生成されるが
			// 添付されてきたNote Objectは偽装されている可能性があるため、常にuriを指定してサーバーフェッチを行う。
			const createFrom = options.sentFrom?.origin === new URL(uri).origin ? value : uri;
			return await this.createNote(createFrom, options.resolver, true);
		} finally {
			unlock();
		}
	}

	@bindThis
	public async extractEmojis(tags: IObject | IObject[], host: string): Promise<MiEmoji[]> {
		// eslint-disable-next-line no-param-reassign
		host = this.utilityService.toPuny(host);

		const eomjiTags = toArray(tags).filter(isEmoji);

		const existingEmojis = await this.emojisRepository.findBy({
			host,
			name: In(eomjiTags.map(tag => tag.name.replaceAll(':', ''))),
		});

		return await Promise.all(eomjiTags.map(async tag => {
			const name = tag.name.replaceAll(':', '');
			tag.icon = toSingle(tag.icon);

			const exists = existingEmojis.find(x => x.name === name);

			if (exists) {
				if ((exists.updatedAt == null)
					|| (tag.id != null && exists.uri == null)
					|| (new Date(tag.updated) > exists.updatedAt)
					|| (tag.icon.url !== exists.originalUrl)
				) {
					await this.emojisRepository.update({
						host,
						name,
					}, {
						uri: tag.id,
						originalUrl: tag.icon.url,
						publicUrl: tag.icon.url,
						updatedAt: new Date(),
					});

					const emoji = await this.emojisRepository.findOneBy({ host, name });
					if (emoji == null) throw new Error('emoji update failed');
					return emoji;
				}

				return exists;
			}

			this.logger.info(`register emoji host=${host}, name=${name}`);

			return await this.emojisRepository.insert({
				id: this.idService.gen(),
				host,
				name,
				uri: tag.id,
				originalUrl: tag.icon.url,
				publicUrl: tag.icon.url,
				updatedAt: new Date(),
				aliases: [],
			}).then(x => this.emojisRepository.findOneByOrFail(x.identifiers[0]));
		}));
	}
}<|MERGE_RESOLUTION|>--- conflicted
+++ resolved
@@ -219,11 +219,8 @@
 		const files: MiDriveFile[] = [];
 
 		for (const attach of toArray(note.attachment)) {
-<<<<<<< HEAD
-			attach.sensitive ||= isSensitiveMediaHost || note.sensitive; // Noteがsensitiveなら添付もsensitiveにする
-=======
 			attach.sensitive ??= note.sensitive;
->>>>>>> c530a46e
+			attach.sensitive ||= isSensitiveMediaHost;
 			const file = await this.apImageService.resolveImage(actor, attach);
 			if (file) files.push(file);
 		}
