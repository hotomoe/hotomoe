--- conflicted
+++ resolved
@@ -9,15 +9,6 @@
 import { DI } from '@/di-symbols.js';
 import type { PollsRepository, EmojisRepository } from '@/models/_.js';
 import type { Config } from '@/config.js';
-<<<<<<< HEAD
-import type { MiRemoteUser } from '@/models/entities/User.js';
-import type { MiNote } from '@/models/entities/Note.js';
-import { toArray, toSingle, unique } from '@/misc/prelude/array.js';
-import type { MiEmoji } from '@/models/entities/Emoji.js';
-import { MetaService } from '@/core/MetaService.js';
-import { AppLockService } from '@/core/AppLockService.js';
-import type { MiDriveFile } from '@/models/entities/DriveFile.js';
-=======
 import type { MiRemoteUser } from '@/models/User.js';
 import type { MiNote } from '@/models/Note.js';
 import { toArray, toSingle, unique } from '@/misc/prelude/array.js';
@@ -25,7 +16,6 @@
 import { MetaService } from '@/core/MetaService.js';
 import { AppLockService } from '@/core/AppLockService.js';
 import type { MiDriveFile } from '@/models/DriveFile.js';
->>>>>>> f32915b5
 import { NoteCreateService } from '@/core/NoteCreateService.js';
 import type Logger from '@/logger.js';
 import { IdService } from '@/core/IdService.js';
