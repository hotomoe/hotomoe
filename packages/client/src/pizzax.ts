--- conflicted
+++ resolved
@@ -1,10 +1,7 @@
 import { onUnmounted, Ref, ref, watch } from 'vue';
 import { $i } from './account';
 import { api } from './os';
-<<<<<<< HEAD
 import { get, set } from './scripts/idb-proxy';
-=======
->>>>>>> e159f156
 import { stream } from './stream';
 
 type StateDef = Record<string, {
@@ -117,26 +114,8 @@
 						await set(this.registryCacheKeyName, cache);
 					}
 				});
-<<<<<<< HEAD
-			}
-		});
-=======
-			}, 1);
-			// streamingのuser storage updateイベントを監視して更新
-			this.connection.on('registryUpdated', ({ scope, key, value }: { scope: string[], key: keyof T, value: T[typeof key]['default'] }) => {
-				if (scope[1] !== this.key || this.state[key] === value) return;
-
-				this.state[key] = value;
-				this.reactiveState[key].value = value;
-
-				const cache = JSON.parse(localStorage.getItem(this.keyForLocalStorage + '::cache::' + $i.id) || '{}');
-				if (cache[key] !== value) {
-					cache[key] = value;
-					localStorage.setItem(this.keyForLocalStorage + '::cache::' + $i.id, JSON.stringify(cache));
-				}
-			});
-		}
->>>>>>> e159f156
+			}
+		});
 	}
 
 	public set<K extends keyof T>(key: K, value: T[K]['default']): Promise<void> {
