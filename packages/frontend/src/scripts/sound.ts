/*
 * SPDX-FileCopyrightText: syuilo and other misskey contributors
 * SPDX-License-Identifier: AGPL-3.0-only
 */

import type { SoundStore } from '@/store.js';
import { defaultStore } from '@/store.js';
<<<<<<< HEAD
import { $i } from "@/account.js";
import * as os from '@/os.js';
=======
>>>>>>> 7e52ea48

let ctx: AudioContext;
const cache = new Map<string, AudioBuffer>();
let canPlay = true;

export const soundsTypes = [
	// 音声なし
	null,

	// ドライブの音声
	...($i?.policies.canUseDriveFileInSoundSettings ? ['_driveFile_'] : []),

	// プリインストール
	'syuilo/n-aec',
	'syuilo/n-aec-4va',
	'syuilo/n-aec-4vb',
	'syuilo/n-aec-8va',
	'syuilo/n-aec-8vb',
	'syuilo/n-cea',
	'syuilo/n-cea-4va',
	'syuilo/n-cea-4vb',
	'syuilo/n-cea-8va',
	'syuilo/n-cea-8vb',
	'syuilo/n-eca',
	'syuilo/n-eca-4va',
	'syuilo/n-eca-4vb',
	'syuilo/n-eca-8va',
	'syuilo/n-eca-8vb',
	'syuilo/n-ea',
	'syuilo/n-ea-4va',
	'syuilo/n-ea-4vb',
	'syuilo/n-ea-8va',
	'syuilo/n-ea-8vb',
	'syuilo/n-ea-harmony',
	'syuilo/up',
	'syuilo/down',
	'syuilo/pope1',
	'syuilo/pope2',
	'syuilo/waon',
	'syuilo/popo',
	'syuilo/triple',
	'syuilo/bubble1',
	'syuilo/bubble2',
	'syuilo/poi1',
	'syuilo/poi2',
	'syuilo/pirori',
	'syuilo/pirori-wet',
	'syuilo/pirori-square-wet',
	'syuilo/square-pico',
	'syuilo/reverved',
	'syuilo/ryukyu',
	'syuilo/kick',
	'syuilo/snare',
	'syuilo/queue-jammed',
	'aisha/1',
	'aisha/2',
	'aisha/3',
	'noizenecio/kick_gaba1',
	'noizenecio/kick_gaba2',
	'noizenecio/kick_gaba3',
	'noizenecio/kick_gaba4',
	'noizenecio/kick_gaba5',
	'noizenecio/kick_gaba6',
	'noizenecio/kick_gaba7',
	'Copyright_Misskey.io/HazumiAi/VoiceTypeA_Antenna',
	'Copyright_Misskey.io/HazumiAi/VoiceTypeA_Channel',
	'Copyright_Misskey.io/HazumiAi/VoiceTypeA_Chat',
	'Copyright_Misskey.io/HazumiAi/VoiceTypeA_Note1',
	'Copyright_Misskey.io/HazumiAi/VoiceTypeA_Note2',
	'Copyright_Misskey.io/HazumiAi/VoiceTypeA_Notification',
	'Copyright_Misskey.io/HazumiAi/VoiceTypeA_Send1',
	'Copyright_Misskey.io/HazumiAi/VoiceTypeA_Send2',
	'Copyright_Misskey.io/HazumiAi/VoiceTypeB_Antenna',
	'Copyright_Misskey.io/HazumiAi/VoiceTypeB_Channel',
	'Copyright_Misskey.io/HazumiAi/VoiceTypeB_Chat',
	'Copyright_Misskey.io/HazumiAi/VoiceTypeB_Note1',
	'Copyright_Misskey.io/HazumiAi/VoiceTypeB_Note2',
	'Copyright_Misskey.io/HazumiAi/VoiceTypeB_Notification',
	'Copyright_Misskey.io/HazumiAi/VoiceTypeB_Send',
	'Copyright_Misskey.io/HazumiAi/VoiceTypeC_Antenna',
	'Copyright_Misskey.io/HazumiAi/VoiceTypeC_Channel',
	'Copyright_Misskey.io/HazumiAi/VoiceTypeC_Chat',
	'Copyright_Misskey.io/HazumiAi/VoiceTypeC_Note',
	'Copyright_Misskey.io/HazumiAi/VoiceTypeC_Notification',
	'Copyright_Misskey.io/HazumiAi/VoiceTypeC_Send',
	'Copyright_Misskey.io/HazumiAi/VoiceTypeD_Antenna',
	'Copyright_Misskey.io/HazumiAi/VoiceTypeD_Channel',
	'Copyright_Misskey.io/HazumiAi/VoiceTypeD_Chat',
	'Copyright_Misskey.io/HazumiAi/VoiceTypeD_Note',
	'Copyright_Misskey.io/HazumiAi/VoiceTypeD_Notification',
	'Copyright_Misskey.io/HazumiAi/VoiceTypeD_Send',
	'Copyright_Misskey.io/HazumiAi/VoiceTypeE_Antenna',
	'Copyright_Misskey.io/HazumiAi/VoiceTypeE_Channel',
	'Copyright_Misskey.io/HazumiAi/VoiceTypeE_Chat',
	'Copyright_Misskey.io/HazumiAi/VoiceTypeE_Note',
	'Copyright_Misskey.io/HazumiAi/VoiceTypeE_Notification',
	'Copyright_Misskey.io/HazumiAi/VoiceTypeE_Send',
	'Copyright_Misskey.io/HazumiAi/VoiceTypeF_Antenna',
	'Copyright_Misskey.io/HazumiAi/VoiceTypeF_Channel',
	'Copyright_Misskey.io/HazumiAi/VoiceTypeF_Chat',
	'Copyright_Misskey.io/HazumiAi/VoiceTypeF_Note',
	'Copyright_Misskey.io/HazumiAi/VoiceTypeF_Notification',
	'Copyright_Misskey.io/HazumiAi/VoiceTypeF_Send',
	'Copyright_Misskey.io/ThinaticSystem/mata_hazukashiikoto_itteru',
	'Copyright_Misskey.io/ThinaticSystem/akemashite_omedetou_gozaimasu',
	'Copyright_Misskey.io/ThinaticSystem/bibi',
	'Copyright_Misskey.io/ThinaticSystem/doya1',
	'Copyright_Misskey.io/ThinaticSystem/doya2',
	'Copyright_Misskey.io/ThinaticSystem/doya3',
	'Copyright_Misskey.io/ThinaticSystem/gege_ltu_win3.1',
	'Copyright_Misskey.io/ThinaticSystem/hekuchi',
	'Copyright_Misskey.io/ThinaticSystem/moresou',
	'Copyright_Misskey.io/ThinaticSystem/muzumuzu_suru',
	'Copyright_Misskey.io/ThinaticSystem/nsho',
	'Copyright_Misskey.io/ThinaticSystem/pepo',
	'Copyright_Misskey.io/ThinaticSystem/picco_n',
	'Copyright_Misskey.io/ThinaticSystem/tenor_sax',
	'Copyright_Misskey.io/ThinaticSystem/topo',
	'Copyright_Misskey.io/ThinaticSystem/tsukapekepinpa',
	'Copyright_Misskey.io/ThinaticSystem/vun_clean',
	'Copyright_Misskey.io/ThinaticSystem/vun_dirty',
	'Copyright_Misskey.io/ThinaticSystem/wa',
	'Copyright_Misskey.io/ThinaticSystem/yonderuzo1',
	'Copyright_Misskey.io/ThinaticSystem/yonderuzo2',
	'Copyright_Misskey.io/ThinaticSystem/yonderuzo3',
] as const;

export const operationTypes = [
	'noteMy',
	'note',
	'antenna',
	'channel',
	'notification',
	'reaction',
] as const;

/** サウンドの種類 */
export type SoundType = typeof soundsTypes[number];

/** スプライトの種類 */
export type OperationType = typeof operationTypes[number];

/**
 * 音声を読み込む
 * @param url url
 * @param options `useCache`: デフォルトは`true` 一度再生した音声はキャッシュする
 */
<<<<<<< HEAD
export async function loadAudio(soundStore: {
	type: Exclude<SoundType, '_driveFile_'>;
} | {
	type: '_driveFile_';
	fileId: string;
	fileUrl: string;
}, options?: { useCache?: boolean; }) {
	if (_DEV_) console.log('loading audio. opts:', options);
	// eslint-disable-next-line @typescript-eslint/no-unnecessary-condition
	if (soundStore.type === null || (soundStore.type === '_driveFile_' && (!$i?.policies.canUseDriveFileInSoundSettings || !soundStore.fileUrl))) {
		return;
	}
	// eslint-disable-next-line @typescript-eslint/no-unnecessary-condition
=======
export async function loadAudio(url: string, options?: { useCache?: boolean; }) {
	if (_DEV_) console.log('loading audio. opts:', options);
	// eslint-disable-next-line @typescript-eslint/no-unnecessary-condition
>>>>>>> 7e52ea48
	if (ctx == null) {
		ctx = new AudioContext();
	}
	if (options?.useCache ?? true) {
		if (cache.has(url)) {
			if (_DEV_) console.log('use cache');
			return cache.get(url) as AudioBuffer;
		}
	}

	let response: Response;

	try {
		response = await fetch(url);
	} catch (err) {
		return;
	}

	const arrayBuffer = await response.arrayBuffer();
	const audioBuffer = await ctx.decodeAudioData(arrayBuffer);

	if (options?.useCache ?? true) {
		cache.set(url, audioBuffer);
	}

	return audioBuffer;
}

/**
 * 既定のスプライトを再生する
 * @param type スプライトの種類を指定
 */
export function playMisskeySfx(operationType: OperationType) {
	const sound = defaultStore.state[`sound_${operationType}`];
	if (_DEV_) console.log('play', operationType, sound);
	if (sound.type == null || !canPlay) return;

	canPlay = false;
	playMisskeySfxFile(sound).finally(() => {
		// ごく短時間に音が重複しないように
		setTimeout(() => {
			canPlay = true;
		}, 25);
	});
}

/**
 * サウンド設定形式で指定された音声を再生する
 * @param soundStore サウンド設定
 */
export async function playMisskeySfxFile(soundStore: SoundStore) {
	if (soundStore.type === null || (soundStore.type === '_driveFile_' && !soundStore.fileUrl)) {
		return;
	}
	const masterVolume = defaultStore.state.sound_masterVolume;
	if (isMute() || masterVolume === 0 || soundStore.volume === 0) {
		return;
	}
	const url = soundStore.type === '_driveFile_' ? soundStore.fileUrl : `/client-assets/sounds/${soundStore.type}.mp3`;
	const buffer = await loadAudio(url);
	if (!buffer) return;
	const volume = soundStore.volume * masterVolume;
	createSourceNode(buffer, { volume }).soundSource.start();
}

<<<<<<< HEAD
export async function playRaw(type: Exclude<SoundType, '_driveFile_'>, volume = 1, pan = 0, playbackRate = 1) {
	const buffer = await loadAudio({ type });
	if (!buffer) return;
	createSourceNode(buffer, volume, pan, playbackRate)?.start();
}

export function createSourceNode(buffer: AudioBuffer, volume: number, pan = 0, playbackRate = 1) : AudioBufferSourceNode | null {
	const masterVolume = defaultStore.state.sound_masterVolume;
	if (isMute() || masterVolume === 0 || volume === 0) {
		return null;
=======
export async function playUrl(url: string, opts: {
	volume?: number;
	pan?: number;
	playbackRate?: number;
}) {
	if (opts.volume === 0) {
		return;
>>>>>>> 7e52ea48
	}
	const buffer = await loadAudio(url);
	if (!buffer) return;
	createSourceNode(buffer, opts).soundSource.start();
}

export function createSourceNode(buffer: AudioBuffer, opts: {
	volume?: number;
	pan?: number;
	playbackRate?: number;
}): {
	soundSource: AudioBufferSourceNode;
	panNode: StereoPannerNode;
	gainNode: GainNode;
} {
	const panNode = ctx.createStereoPanner();
	panNode.pan.value = opts.pan ?? 0;

	const panNode = ctx.createStereoPanner();
	panNode.pan.value = pan;

	const gainNode = ctx.createGain();

	gainNode.gain.value = opts.volume ?? 1;

	const soundSource = ctx.createBufferSource();
	soundSource.buffer = buffer;
<<<<<<< HEAD
	soundSource.playbackRate.value = playbackRate;
=======
	soundSource.playbackRate.value = opts.playbackRate ?? 1;
>>>>>>> 7e52ea48
	soundSource
		.connect(panNode)
		.connect(gainNode)
		.connect(ctx.destination);

	return { soundSource, panNode, gainNode };
}

/**
 * 音声の長さをミリ秒で取得する
 * @param file ファイルのURL（ドライブIDではない）
 */
export async function getSoundDuration(file: string): Promise<number> {
	const audioEl = document.createElement('audio');
	audioEl.src = file;
	return new Promise((resolve) => {
		const si = setInterval(() => {
			if (audioEl.readyState > 0) {
				resolve(audioEl.duration * 1000);
				clearInterval(si);
				audioEl.remove();
			}
		}, 100);
	});
}

/**
 * ミュートすべきかどうかを判断する
 */
export function isMute(): boolean {
	if (defaultStore.state.sound_notUseSound) {
		// サウンドを出力しない
		return true;
	}

	// noinspection RedundantIfStatementJS
	if (defaultStore.state.sound_useSoundOnlyWhenActive && document.visibilityState === 'hidden') {
		// ブラウザがアクティブな時のみサウンドを出力する
		return true;
	}

	return false;
}<|MERGE_RESOLUTION|>--- conflicted
+++ resolved
@@ -5,11 +5,7 @@
 
 import type { SoundStore } from '@/store.js';
 import { defaultStore } from '@/store.js';
-<<<<<<< HEAD
 import { $i } from "@/account.js";
-import * as os from '@/os.js';
-=======
->>>>>>> 7e52ea48
 
 let ctx: AudioContext;
 const cache = new Map<string, AudioBuffer>();
@@ -157,25 +153,9 @@
  * @param url url
  * @param options `useCache`: デフォルトは`true` 一度再生した音声はキャッシュする
  */
-<<<<<<< HEAD
-export async function loadAudio(soundStore: {
-	type: Exclude<SoundType, '_driveFile_'>;
-} | {
-	type: '_driveFile_';
-	fileId: string;
-	fileUrl: string;
-}, options?: { useCache?: boolean; }) {
-	if (_DEV_) console.log('loading audio. opts:', options);
-	// eslint-disable-next-line @typescript-eslint/no-unnecessary-condition
-	if (soundStore.type === null || (soundStore.type === '_driveFile_' && (!$i?.policies.canUseDriveFileInSoundSettings || !soundStore.fileUrl))) {
-		return;
-	}
-	// eslint-disable-next-line @typescript-eslint/no-unnecessary-condition
-=======
 export async function loadAudio(url: string, options?: { useCache?: boolean; }) {
 	if (_DEV_) console.log('loading audio. opts:', options);
 	// eslint-disable-next-line @typescript-eslint/no-unnecessary-condition
->>>>>>> 7e52ea48
 	if (ctx == null) {
 		ctx = new AudioContext();
 	}
@@ -227,7 +207,7 @@
  * @param soundStore サウンド設定
  */
 export async function playMisskeySfxFile(soundStore: SoundStore) {
-	if (soundStore.type === null || (soundStore.type === '_driveFile_' && !soundStore.fileUrl)) {
+	if (soundStore.type === null || (soundStore.type === '_driveFile_' && (!$i?.policies.canUseDriveFileInSoundSettings || !soundStore.fileUrl))) {
 		return;
 	}
 	const masterVolume = defaultStore.state.sound_masterVolume;
@@ -241,18 +221,6 @@
 	createSourceNode(buffer, { volume }).soundSource.start();
 }
 
-<<<<<<< HEAD
-export async function playRaw(type: Exclude<SoundType, '_driveFile_'>, volume = 1, pan = 0, playbackRate = 1) {
-	const buffer = await loadAudio({ type });
-	if (!buffer) return;
-	createSourceNode(buffer, volume, pan, playbackRate)?.start();
-}
-
-export function createSourceNode(buffer: AudioBuffer, volume: number, pan = 0, playbackRate = 1) : AudioBufferSourceNode | null {
-	const masterVolume = defaultStore.state.sound_masterVolume;
-	if (isMute() || masterVolume === 0 || volume === 0) {
-		return null;
-=======
 export async function playUrl(url: string, opts: {
 	volume?: number;
 	pan?: number;
@@ -260,7 +228,6 @@
 }) {
 	if (opts.volume === 0) {
 		return;
->>>>>>> 7e52ea48
 	}
 	const buffer = await loadAudio(url);
 	if (!buffer) return;
@@ -279,20 +246,13 @@
 	const panNode = ctx.createStereoPanner();
 	panNode.pan.value = opts.pan ?? 0;
 
-	const panNode = ctx.createStereoPanner();
-	panNode.pan.value = pan;
-
 	const gainNode = ctx.createGain();
 
 	gainNode.gain.value = opts.volume ?? 1;
 
 	const soundSource = ctx.createBufferSource();
 	soundSource.buffer = buffer;
-<<<<<<< HEAD
-	soundSource.playbackRate.value = playbackRate;
-=======
 	soundSource.playbackRate.value = opts.playbackRate ?? 1;
->>>>>>> 7e52ea48
 	soundSource
 		.connect(panNode)
 		.connect(gainNode)
