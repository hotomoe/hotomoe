--- conflicted
+++ resolved
@@ -3,11 +3,7 @@
  * SPDX-License-Identifier: AGPL-3.0-only
  */
 
-<<<<<<< HEAD
-import { Endpoints } from 'misskey-js/built/api.types';
-=======
 import * as Misskey from 'misskey-js';
->>>>>>> f32915b5
 import { ref } from 'vue';
 import { apiUrl } from '@/config.js';
 import { $i } from '@/account.js';
