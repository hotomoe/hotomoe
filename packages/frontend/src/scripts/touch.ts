--- conflicted
+++ resolved
@@ -3,11 +3,7 @@
  * SPDX-License-Identifier: AGPL-3.0-only
  */
 
-<<<<<<< HEAD
-import { deviceKind } from '@/scripts/device-kind';
-=======
 import { deviceKind } from '@/scripts/device-kind.js';
->>>>>>> f32915b5
 
 const isTouchSupported = 'maxTouchPoints' in navigator && navigator.maxTouchPoints > 0;
 
