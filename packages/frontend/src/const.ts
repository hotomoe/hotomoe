/*
 * SPDX-FileCopyrightText: syuilo and misskey-project
 * SPDX-License-Identifier: AGPL-3.0-only
 */

// ブラウザで直接表示することを許可するファイルの種類のリスト
// ここに含まれないものは application/octet-stream としてレスポンスされる
// SVGはXSSを生むので許可しない
export const FILE_TYPE_BROWSERSAFE = [
	// Images
	'image/png',
	'image/gif',
	'image/jpeg',
	'image/webp',
	'image/avif',
	'image/apng',
	'image/bmp',
	'image/tiff',
	'image/x-icon',

	// OggS
	'audio/opus',
	'video/ogg',
	'audio/ogg',
	'application/ogg',

	// ISO/IEC base media file format
	'video/quicktime',
	'video/mp4',
	'audio/mp4',
	'video/x-m4v',
	'audio/x-m4a',
	'video/3gpp',
	'video/3gpp2',

	'video/mpeg',
	'audio/mpeg',

	'video/webm',
	'audio/webm',

	'audio/aac',

	// see https://github.com/misskey-dev/misskey/pull/10686
	'audio/flac',
	'audio/wav',
	// backward compatibility
	'audio/x-flac',
	'audio/vnd.wave',
];
/*
https://github.com/sindresorhus/file-type/blob/main/supported.js
https://github.com/sindresorhus/file-type/blob/main/core.js
https://developer.mozilla.org/en-US/docs/Web/Media/Formats/Containers
*/

export const notificationTypes = [
	'note',
	'follow',
	'mention',
	'reply',
	'renote',
	'quote',
	'reaction',
	'pollEnded',
	'receiveFollowRequest',
	'followRequestAccepted',
	'roleAssigned',
	'achievementEarned',
	'app',
] as const;
export const obsoleteNotificationTypes = ['pollVote', 'groupInvited'] as const;

export const ROLE_POLICIES = [
	'gtlAvailable',
	'ltlAvailable',
	'canPublicNote',
	'canInitiateConversation',
	'canCreateContent',
	'canUpdateContent',
	'canDeleteContent',
	'canPurgeAccount',
	'canUpdateAvatar',
	'canUpdateBanner',
	'mentionLimit',
	'canInvite',
	'inviteLimit',
	'inviteLimitCycle',
	'inviteExpirationTime',
	'canManageCustomEmojis',
	'canManageAvatarDecorations',
	'canSearchNotes',
	'canUseTranslator',
	'canUseDriveFileInSoundSettings',
	'canUseReaction',
	'canHideAds',
	'driveCapacityMb',
	'alwaysMarkNsfw',
	'skipNsfwDetection',
	'pinLimit',
	'antennaLimit',
	'antennaNotesLimit',
	'wordMuteLimit',
	'webhookLimit',
	'clipLimit',
	'noteEachClipsLimit',
	'userListLimit',
	'userEachUserListsLimit',
	'rateLimitFactor',
	'avatarDecorationLimit',
<<<<<<< HEAD
	'canUseAccountRemoval',
=======
	'mutualLinkSectionLimit',
	'mutualLinkLimit',
>>>>>>> 7377c780
] as const;

// なんか動かない
//export const CURRENT_STICKY_TOP = Symbol('CURRENT_STICKY_TOP');
//export const CURRENT_STICKY_BOTTOM = Symbol('CURRENT_STICKY_BOTTOM');
export const CURRENT_STICKY_TOP = 'CURRENT_STICKY_TOP';
export const CURRENT_STICKY_BOTTOM = 'CURRENT_STICKY_BOTTOM';

export const DEFAULT_SERVER_ERROR_IMAGE_URL = 'https://xn--931a.moe/assets/error.jpg';
export const DEFAULT_NOT_FOUND_IMAGE_URL = 'https://xn--931a.moe/assets/not-found.jpg';
export const DEFAULT_INFO_IMAGE_URL = 'https://xn--931a.moe/assets/info.jpg';

export const MFM_TAGS = ['tada', 'jelly', 'twitch', 'shake', 'spin', 'jump', 'bounce', 'flip', 'x2', 'x3', 'x4', 'scale', 'position', 'fg', 'bg', 'border', 'font', 'blur', 'rainbow', 'sparkle', 'rotate', 'ruby', 'unixtime'];
export const MFM_PARAMS: Record<typeof MFM_TAGS[number], string[]> = {
	tada: ['speed=', 'delay='],
	jelly: ['speed=', 'delay='],
	twitch: ['speed=', 'delay='],
	shake: ['speed=', 'delay='],
	spin: ['speed=', 'delay=', 'left', 'alternate', 'x', 'y'],
	jump: ['speed=', 'delay='],
	bounce: ['speed=', 'delay='],
	flip: ['h', 'v'],
	x2: [],
	x3: [],
	x4: [],
	scale: ['x=', 'y='],
	position: ['x=', 'y='],
	fg: ['color='],
	bg: ['color='],
	border: ['width=', 'style=', 'color=', 'radius=', 'noclip'],
	font: ['serif', 'monospace', 'cursive', 'fantasy', 'emoji', 'math'],
	blur: [],
	rainbow: ['speed=', 'delay='],
	rotate: ['deg='],
	ruby: [],
	unixtime: [],
};<|MERGE_RESOLUTION|>--- conflicted
+++ resolved
@@ -108,12 +108,9 @@
 	'userEachUserListsLimit',
 	'rateLimitFactor',
 	'avatarDecorationLimit',
-<<<<<<< HEAD
 	'canUseAccountRemoval',
-=======
 	'mutualLinkSectionLimit',
 	'mutualLinkLimit',
->>>>>>> 7377c780
 ] as const;
 
 // なんか動かない
