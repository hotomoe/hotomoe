--- conflicted
+++ resolved
@@ -76,20 +76,6 @@
 
 	pageEl?: HTMLElement;
 };
-<<<<<<< HEAD
-=======
-
-type MisskeyEntityMap = Map<string, MisskeyEntity>;
-
-function arrayToEntries(entities: MisskeyEntity[]): [string, MisskeyEntity][] {
-	return entities.map(en => [en.id, en]);
-}
-
-function concatMapWithArray(map: MisskeyEntityMap, entities: MisskeyEntity[]): MisskeyEntityMap {
-	return new Map([...map, ...arrayToEntries(entities)]);
-}
-
->>>>>>> 0c2dd335
 </script>
 <script lang="ts" setup>
 import { infoImageUrl } from '@/instance.js';
