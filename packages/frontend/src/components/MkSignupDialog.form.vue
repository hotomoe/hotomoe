--- conflicted
+++ resolved
@@ -199,25 +199,6 @@
 			'm-captcha-response': mCaptchaResponse.value,
 			'g-recaptcha-response': reCaptchaResponse.value,
 			'turnstile-response': turnstileResponse.value,
-<<<<<<< HEAD
-		});
-		if (instance.emailRequiredForSignup) {
-			os.alert({
-				type: 'success',
-				title: i18n.ts._signup.almostThere,
-				text: i18n.tsx._signup.emailSent({ email: email.value }),
-			});
-			emit('signupEmailPending');
-		} else {
-			const res = await misskeyApi('signin', {
-				username: username.value,
-				password: password.value.password,
-			});
-			emit('signup', res);
-
-			if (props.autoSet) {
-				return login(res.i, '/onboarding');
-=======
 		}, undefined, (res) => {
 			if (instance.emailRequiredForSignup) {
 				os.alert({
@@ -230,9 +211,8 @@
 				emit('signup', { id: res.id, i: res.token });
 
 				if (props.autoSet) {
-					login(res.token);
+					login(res.token, '/onboarding');
 				}
->>>>>>> f9eb205d
 			}
 		});
 	} catch {
