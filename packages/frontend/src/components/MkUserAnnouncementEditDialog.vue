--- conflicted
+++ resolved
@@ -66,10 +66,7 @@
 </template>
 
 <script lang="ts" setup>
-<<<<<<< HEAD
-=======
 import { ref } from 'vue';
->>>>>>> b72f9186
 import * as Misskey from 'misskey-js';
 import MkModalWindow from '@/components/MkModalWindow.vue';
 import MkButton from '@/components/MkButton.vue';
@@ -86,25 +83,16 @@
 	announcement?: any,
 }>();
 
-<<<<<<< HEAD
-let dialog = $ref(null);
-let title: string = $ref(props.announcement ? props.announcement.title : '');
-let text: string = $ref(props.announcement ? props.announcement.text : '');
-let icon: string = $ref(props.announcement ? props.announcement.icon : 'info');
-let display: string = $ref(props.announcement ? props.announcement.display : 'dialog');
-let needConfirmationToRead: boolean = $ref(props.announcement ? props.announcement.needConfirmationToRead : false);
-let closeDuration: number = $ref(props.announcement ? props.announcement.closeDuration : 0);
-let displayOrder: number = $ref(props.announcement ? props.announcement.displayOrder : 0);
-let silence: boolean = $ref(props.announcement ? props.announcement.silence : false);
-let reads: number = $ref(props.announcement ? props.announcement.reads : 0);
-=======
 const dialog = ref(null);
 const title = ref<string>(props.announcement ? props.announcement.title : '');
 const text = ref<string>(props.announcement ? props.announcement.text : '');
 const icon = ref<string>(props.announcement ? props.announcement.icon : 'info');
 const display = ref<string>(props.announcement ? props.announcement.display : 'dialog');
 const needConfirmationToRead = ref(props.announcement ? props.announcement.needConfirmationToRead : false);
->>>>>>> b72f9186
+const closeDuration = ref<number>(props.announcement ? props.announcement.closeDuration : 0);
+const displayOrder = ref<number>(props.announcement ? props.announcement.displayOrder : 0);
+const silence = ref<boolean>(props.announcement ? props.announcement.silence : false);
+const reads = ref<number>(props.announcement ? props.announcement.reads : 0);
 
 const emit = defineEmits<{
 	(ev: 'done', v: { deleted?: boolean; updated?: any; created?: any }): void,
@@ -123,17 +111,12 @@
 		text: text.value,
 		icon: icon.value,
 		imageUrl: null,
-<<<<<<< HEAD
-		display: display,
-		needConfirmationToRead: needConfirmationToRead,
-		closeDuration: closeDuration,
-		displayOrder: displayOrder,
-		silence: silence,
-		reads: reads,
-=======
 		display: display.value,
 		needConfirmationToRead: needConfirmationToRead.value,
->>>>>>> b72f9186
+		closeDuration: closeDuration.value,
+		displayOrder: displayOrder.value,
+		silence: silence.value,
+		reads: reads.value,
 		userId: props.user.id,
 	};
 
