<!--
SPDX-FileCopyrightText: syuilo and other misskey contributors
SPDX-License-Identifier: AGPL-3.0-only
-->

<template>
<MkWindow
	ref="windowEl"
	:initialWidth="500"
	:initialHeight="500"
	:canResize="true"
	:closeButton="true"
	:buttonsLeft="buttonsLeft"
	:buttonsRight="buttonsRight"
	:contextmenu="contextmenu"
	@closed="$emit('closed')"
>
	<template #header>
		<template v-if="pageMetadata?.value">
			<i v-if="pageMetadata.value.icon" :class="pageMetadata.value.icon" style="margin-right: 0.5em;"></i>
			<span>{{ pageMetadata.value.title }}</span>
		</template>
	</template>

	<div ref="contents" :class="$style.root" style="container-type: inline-size;">
		<RouterView :key="reloadCount" :router="router"/>
	</div>
</MkWindow>
</template>

<script lang="ts" setup>
import { ComputedRef, onMounted, onUnmounted, provide, shallowRef, ref, computed } from 'vue';
import RouterView from '@/components/global/RouterView.vue';
import MkWindow from '@/components/MkWindow.vue';
import { popout as _popout } from '@/scripts/popout.js';
import copyToClipboard from '@/scripts/copy-to-clipboard.js';
import { url } from '@/config.js';
import { mainRouter, routes, page } from '@/router.js';
import { $i } from '@/account.js';
import { Router, useScrollPositionManager } from '@/nirax';
import { i18n } from '@/i18n.js';
import { PageMetadata, provideMetadataReceiver } from '@/scripts/page-metadata.js';
import { openingWindowsCount } from '@/os.js';
import { claimAchievement } from '@/scripts/achievements.js';
import { getScrollContainer } from '@/scripts/scroll.js';

const props = defineProps<{
	initialPath: string;
}>();

defineEmits<{
	(ev: 'closed'): void;
}>();

const router = new Router(routes, props.initialPath, !!$i, page(() => import('@/pages/not-found.vue')));

const contents = shallowRef<HTMLElement>();
const pageMetadata = ref<null | ComputedRef<PageMetadata>>();
const windowEl = shallowRef<InstanceType<typeof MkWindow>>();
const history = ref<{ path: string; key: any; }[]>([{
	path: router.getCurrentPath(),
	key: router.getCurrentKey(),
}]);
const buttonsLeft = computed(() => {
	const buttons = [];

	if (history.value.length > 1) {
		buttons.push({
			icon: 'ti ti-arrow-left',
			onClick: back,
		});
	}

	return buttons;
});
const buttonsRight = computed(() => {
	const buttons = [{
		icon: 'ti ti-reload',
		title: i18n.ts.reload,
		onClick: reload,
	}, {
		icon: 'ti ti-player-eject',
		title: i18n.ts.showInPage,
		onClick: expand,
	}];

	return buttons;
});
const reloadCount = ref(0);

router.addListener('push', ctx => {
	history.value.push({ path: ctx.path, key: ctx.key });
});

provide('router', router);
provideMetadataReceiver((info) => {
	pageMetadata.value = info;
});
provide('shouldOmitHeaderTitle', true);
provide('shouldHeaderThin', true);
provide('forceSpacerMin', true);

const contextmenu = computed(() => ([{
	icon: 'ti ti-player-eject',
	text: i18n.ts.showInPage,
	action: expand,
}, {
	icon: 'ti ti-window-maximize',
	text: i18n.ts.popout,
	action: popout,
}, {
	icon: 'ti ti-external-link',
	text: i18n.ts.openInNewTab,
	action: () => {
		window.open(url + router.getCurrentPath(), '_blank', 'noopener');
<<<<<<< HEAD
		windowEl.close();
=======
		windowEl.value.close();
>>>>>>> b72f9186
	},
}, {
	icon: 'ti ti-link',
	text: i18n.ts.copyLink,
	action: () => {
		copyToClipboard(url + router.getCurrentPath());
	},
}]));

function back() {
<<<<<<< HEAD
	history.pop();
	router.replace(history[history.length - 1].path, history[history.length - 1].key);
=======
	history.value.pop();
	router.replace(history.value.at(-1)!.path, history.value.at(-1)!.key);
>>>>>>> b72f9186
}

function reload() {
	reloadCount.value++;
}

function close() {
	windowEl.value.close();
}

function expand() {
	mainRouter.push(router.getCurrentPath(), 'forcePage');
	windowEl.value.close();
}

function popout() {
	_popout(router.getCurrentPath(), windowEl.value.$el);
	windowEl.value.close();
}

useScrollPositionManager(() => getScrollContainer(contents.value), router);

onMounted(() => {
	openingWindowsCount.value++;
	if (openingWindowsCount.value >= 3) {
		claimAchievement('open3windows');
	}
});

onUnmounted(() => {
	openingWindowsCount.value--;
});

defineExpose({
	close,
});
</script>

<style lang="scss" module>
.root {
	overscroll-behavior: contain;

	min-height: 100%;
	background: var(--bg);

	--margin: var(--marginHalf);
}
</style><|MERGE_RESOLUTION|>--- conflicted
+++ resolved
@@ -113,11 +113,7 @@
 	text: i18n.ts.openInNewTab,
 	action: () => {
 		window.open(url + router.getCurrentPath(), '_blank', 'noopener');
-<<<<<<< HEAD
-		windowEl.close();
-=======
 		windowEl.value.close();
->>>>>>> b72f9186
 	},
 }, {
 	icon: 'ti ti-link',
@@ -128,13 +124,8 @@
 }]));
 
 function back() {
-<<<<<<< HEAD
-	history.pop();
-	router.replace(history[history.length - 1].path, history[history.length - 1].key);
-=======
 	history.value.pop();
 	router.replace(history.value.at(-1)!.path, history.value.at(-1)!.key);
->>>>>>> b72f9186
 }
 
 function reload() {
