--- conflicted
+++ resolved
@@ -60,14 +60,10 @@
 
 <script lang="ts" setup>
 import { ref, computed, Ref } from 'vue';
-<<<<<<< HEAD
-import { getEmojiName } from '@/scripts/emojilist.js';
-=======
 import { CustomEmojiFolderTree, getEmojiName } from '@/scripts/emojilist.js';
 import { i18n } from '../i18n.js';
 import { customEmojis } from '@/custom-emojis.js';
 import MkEmojiPickerSection from '@/components/MkEmojiPicker.section.vue';
->>>>>>> 85c15bfe
 
 const props = defineProps<{
 	emojis: string[] | Ref<string[]>;
