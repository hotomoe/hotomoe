--- conflicted
+++ resolved
@@ -47,13 +47,8 @@
 const absolute = !invalid ? dateTimeFormat.format(_time) : i18n.ts._ago.invalid;
 
 // eslint-disable-next-line vue/no-setup-props-destructure
-<<<<<<< HEAD
-let now = $ref((props.origin ?? new Date()).getTime());
-const ago = $computed(() => (now - _time) / 1000/*ms*/);
-=======
 const now = ref((props.origin ?? new Date()).getTime());
 const ago = computed(() => (now.value - _time) / 1000/*ms*/);
->>>>>>> cb803f4e
 
 const relative = computed<string>(() => {
 	if (props.mode === 'absolute') return ''; // absoluteではrelativeを使わないので計算しない
