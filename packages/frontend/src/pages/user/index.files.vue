<!--
SPDX-FileCopyrightText: syuilo and other misskey contributors
SPDX-License-Identifier: AGPL-3.0-only
-->

<template>
<MkContainer :max-height="300" :foldable="true">
	<template #icon><i class="ti ti-photo"></i></template>
	<template #header>{{ i18n.ts.files }}</template>
	<div :class="$style.root">
		<MkLoading v-if="fetching"/>
		<div v-if="!fetching && files.length > 0" :class="$style.stream">
			<template v-for="file in files" :key="file.note.id + file.file.id">
<<<<<<< HEAD
				<div v-if="file.file.isSensitive && !showingFiles.includes(file.file.id)" :class="$style.sensitive" @click="showingFiles.push(file.file.id)">
					<div>
						<b style="display: block;"><i class="ti ti-eye-exclamation"/> {{ i18n.ts.sensitive }}</b>
						<span style="display: block;">{{ i18n.ts.clickToShow }}</span>
=======
				<div v-if="file.file.isSensitive && !showingFiles.includes(file.file.id)" :class="$style.img" @click="showingFiles.push(file.file.id)">
					<!-- TODO: 画像以外のファイルに対応 -->
					<ImgWithBlurhash :class="$style.sensitiveImg" :hash="file.file.blurhash" :src="thumbnail(file.file)" :title="file.file.name" :forceBlurhash="true"/>
					<div :class="$style.sensitive">
						<div>
							<div><i class="ti ti-eye-exclamation"></i> {{ i18n.ts.sensitive }}</div>
							<div>{{ i18n.ts.clickToShow }}</div>
						</div>
>>>>>>> bf2d2ff0
					</div>
				</div>
				<MkA v-else :class="$style.img" :to="notePage(file.note)">
					<!-- TODO: 画像以外のファイルに対応 -->
					<ImgWithBlurhash :hash="file.file.blurhash" :src="thumbnail(file.file)" :title="file.file.name"/>
				</MkA>
			</template>
		</div>
		<p v-if="!fetching && files.length == 0" :class="$style.empty">{{ i18n.ts.nothing }}</p>
	</div>
</MkContainer>
</template>

<script lang="ts" setup>
import { onMounted } from 'vue';
import * as Misskey from 'misskey-js';
import { getStaticImageUrl } from '@/scripts/media-proxy.js';
import { notePage } from '@/filters/note.js';
import * as os from '@/os.js';
import MkContainer from '@/components/MkContainer.vue';
import ImgWithBlurhash from '@/components/MkImgWithBlurhash.vue';
import { defaultStore } from '@/store.js';
import { i18n } from '@/i18n.js';

const props = defineProps<{
	user: Misskey.entities.UserDetailed;
}>();

let fetching = $ref(true);
let files = $ref<{
	note: Misskey.entities.Note;
	file: Misskey.entities.DriveFile;
}[]>([]);
let showingFiles = $ref<string[]>([]);

function thumbnail(image: Misskey.entities.DriveFile): string {
	return defaultStore.state.disableShowingAnimatedImages
		? getStaticImageUrl(image.url)
		: image.thumbnailUrl;
}

onMounted(() => {
	os.api('users/notes', {
		userId: props.user.id,
		withFiles: true,
		excludeNsfw: defaultStore.state.nsfw !== 'ignore',
		limit: 15,
	}).then(notes => {
		for (const note of notes) {
			for (const file of note.files) {
				files.push({
					note,
					file,
				});
			}
		}
		fetching = false;
	});
});
</script>

<style lang="scss" module>
.root {
	padding: 8px;
}

.stream {
	display: grid;
	grid-template-columns: repeat(auto-fill, minmax(160px, 1fr));
	grid-gap: 6px;
}

.img {
	position: relative;
	height: 128px;
	border-radius: 6px;
	overflow: clip;
}

.empty {
	margin: 0;
	padding: 16px;
	text-align: center;
}

.sensitiveImg {
	position: absolute;
	top: 0;
	left: 0;
	width: 100%;
	height: 100%;
	filter: brightness(0.7);
}
.sensitive {
<<<<<<< HEAD
	width: 100%;
	height: 128px;
	display: flex;
	font-size: 0.8em;
	text-align: center;
	align-items: center;
	justify-content: center;
	color: #fff;
	background-color: rgba(0, 0, 0, 0.5);
	border-radius: 6px;
=======
	position: absolute;
	top: 0;
	left: 0;
	width: 100%;
	height: 100%;
	display: grid;
  place-items: center;
	font-size: 0.8em;
	color: #fff;
	cursor: pointer;
>>>>>>> bf2d2ff0
}
</style><|MERGE_RESOLUTION|>--- conflicted
+++ resolved
@@ -11,12 +11,6 @@
 		<MkLoading v-if="fetching"/>
 		<div v-if="!fetching && files.length > 0" :class="$style.stream">
 			<template v-for="file in files" :key="file.note.id + file.file.id">
-<<<<<<< HEAD
-				<div v-if="file.file.isSensitive && !showingFiles.includes(file.file.id)" :class="$style.sensitive" @click="showingFiles.push(file.file.id)">
-					<div>
-						<b style="display: block;"><i class="ti ti-eye-exclamation"/> {{ i18n.ts.sensitive }}</b>
-						<span style="display: block;">{{ i18n.ts.clickToShow }}</span>
-=======
 				<div v-if="file.file.isSensitive && !showingFiles.includes(file.file.id)" :class="$style.img" @click="showingFiles.push(file.file.id)">
 					<!-- TODO: 画像以外のファイルに対応 -->
 					<ImgWithBlurhash :class="$style.sensitiveImg" :hash="file.file.blurhash" :src="thumbnail(file.file)" :title="file.file.name" :forceBlurhash="true"/>
@@ -25,7 +19,6 @@
 							<div><i class="ti ti-eye-exclamation"></i> {{ i18n.ts.sensitive }}</div>
 							<div>{{ i18n.ts.clickToShow }}</div>
 						</div>
->>>>>>> bf2d2ff0
 					</div>
 				</div>
 				<MkA v-else :class="$style.img" :to="notePage(file.note)">
@@ -119,29 +112,17 @@
 	height: 100%;
 	filter: brightness(0.7);
 }
+
 .sensitive {
-<<<<<<< HEAD
-	width: 100%;
-	height: 128px;
-	display: flex;
-	font-size: 0.8em;
-	text-align: center;
-	align-items: center;
-	justify-content: center;
-	color: #fff;
-	background-color: rgba(0, 0, 0, 0.5);
-	border-radius: 6px;
-=======
 	position: absolute;
 	top: 0;
 	left: 0;
 	width: 100%;
 	height: 100%;
 	display: grid;
-  place-items: center;
+	place-items: center;
 	font-size: 0.8em;
 	color: #fff;
 	cursor: pointer;
->>>>>>> bf2d2ff0
 }
 </style>