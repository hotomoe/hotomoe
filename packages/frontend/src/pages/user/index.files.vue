--- conflicted
+++ resolved
@@ -9,30 +9,12 @@
 	<template #header>{{ i18n.ts.files }}</template>
 	<div :class="$style.root">
 		<MkLoading v-if="fetching"/>
-<<<<<<< HEAD
-		<div v-if="!fetching && files.length > 0" :class="$style.stream">
-			<template v-for="file in files" :key="file.note.id + file.file.id">
-				<div v-if="file.file.isSensitive && !showingFiles.includes(file.file.id)" :class="$style.img" @click="showingFiles.push(file.file.id)">
-					<!-- TODO: 画像以外のファイルに対応 -->
-					<ImgWithBlurhash :class="$style.sensitiveImg" :hash="file.file.blurhash" :src="thumbnail(file.file)" :title="file.file.name" :forceBlurhash="true"/>
-					<div :class="$style.sensitive">
-						<div>
-							<div><i class="ti ti-eye-exclamation"></i> {{ i18n.ts.sensitive }}</div>
-							<div>{{ i18n.ts.clickToShow }}</div>
-						</div>
-					</div>
-				</div>
-				<MkA v-else :class="$style.img" :to="notePage(file.note)">
-					<!-- TODO: 画像以外のファイルに対応 -->
-					<ImgWithBlurhash :hash="file.file.blurhash" :src="thumbnail(file.file)" :title="file.file.name"/>
-=======
 		<div v-if="!fetching && medias.length > 0" :class="$style.stream">
 			<template v-for="media in medias" :key="media.note.id + media.file.id">
 				<MkA :to="notePage(media.note)">
 					<XVideo v-if="media.file.type.startsWith('video')" :key="`video:${media.file.id}`" :class="$style.media" :video="media.file" :videoControls="false"/>
 					<XImage v-else-if="media.file.type.startsWith('image')" :key="`image:${media.file.id}`" :class="$style.media" class="image" :data-id="media.file.id" :image="media.file" :disableImageLink="true"/>
 					<XBanner v-else :media="media.file"/>
->>>>>>> cb803f4e
 				</MkA>
 			</template>
 		</div>
@@ -92,11 +74,7 @@
 	grid-gap: 6px;
 }
 
-<<<<<<< HEAD
-.img {
-=======
 .media {
->>>>>>> cb803f4e
 	position: relative;
 	height: 128px;
 	border-radius: 6px;
@@ -108,29 +86,4 @@
 	padding: 16px;
 	text-align: center;
 }
-<<<<<<< HEAD
-
-.sensitiveImg {
-	position: absolute;
-	top: 0;
-	left: 0;
-	width: 100%;
-	height: 100%;
-	filter: brightness(0.7);
-}
-
-.sensitive {
-	position: absolute;
-	top: 0;
-	left: 0;
-	width: 100%;
-	height: 100%;
-	display: grid;
-	place-items: center;
-	font-size: 0.8em;
-	color: #fff;
-	cursor: pointer;
-}
-=======
->>>>>>> cb803f4e
 </style>