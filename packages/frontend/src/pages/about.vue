--- conflicted
+++ resolved
@@ -101,12 +101,8 @@
 								<template #icon><i class="ti ti-message"></i></template>
 								{{ i18n.ts.support }}
 							</FormLink>
-<<<<<<< HEAD
 							<!--
-							<FormLink to="https://misskeyhq.fanbox.cc" external>
-=======
 							<FormLink to="https://go.misskey.io/donate" external>
->>>>>>> 8692712a
 								<template #icon><i class="ti ti-pig-money"></i></template>
 								{{ i18n.tsx.supportThisInstance({ name: instance.name ?? host }) }}
 								<template #suffix>pixivFANBOX</template>
