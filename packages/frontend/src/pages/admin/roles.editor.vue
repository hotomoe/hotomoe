--- conflicted
+++ resolved
@@ -160,7 +160,26 @@
 				</div>
 			</MkFolder>
 
-<<<<<<< HEAD
+			<MkFolder v-if="matchQuery([i18n.ts._role._options.canEditNote, 'canEditNote'])">
+				<template #label>{{ i18n.ts._role._options.canEditNote }}</template>
+				<template #suffix>
+					<span v-if="role.policies.canEditNote.useDefault" :class="$style.useDefaultLabel">{{ i18n.ts._role.useBaseValue }}</span>
+					<span v-else>{{ role.policies.canEditNote.value ? i18n.ts.yes : i18n.ts.no }}</span>
+					<span :class="$style.priorityIndicator"><i :class="getPriorityIcon(role.policies.canEditNote)"></i></span>
+				</template>
+				<div class="_gaps">
+					<MkSwitch v-model="role.policies.canEditNote.useDefault" :readonly="readonly">
+						<template #label>{{ i18n.ts._role.useBaseValue }}</template>
+					</MkSwitch>
+					<MkSwitch v-model="role.policies.canEditNote.value" :disabled="role.policies.canEditNote.useDefault" :readonly="readonly">
+						<template #label>{{ i18n.ts.enable }}</template>
+					</MkSwitch>
+					<MkRange v-model="role.policies.canEditNote.priority" :min="0" :max="2" :step="1" easing :textConverter="(v) => v === 0 ? i18n.ts._role._priority.low : v === 1 ? i18n.ts._role._priority.middle : v === 2 ? i18n.ts._role._priority.high : ''">
+						<template #label>{{ i18n.ts._role.priority }}</template>
+					</MkRange>
+				</div>
+			</MkFolder>
+
 			<MkFolder v-if="matchQuery([i18n.ts._role._options.canCreateContent, 'canCreateContent'])">
 				<template #label>{{ i18n.ts._role._options.canCreateContent }}</template>
 				<template #suffix>
@@ -216,23 +235,6 @@
 						<template #label>{{ i18n.ts.enable }}</template>
 					</MkSwitch>
 					<MkRange v-model="role.policies.canDeleteContent.priority" :min="0" :max="2" :step="1" easing :textConverter="(v) => v === 0 ? i18n.ts._role._priority.low : v === 1 ? i18n.ts._role._priority.middle : v === 2 ? i18n.ts._role._priority.high : ''">
-=======
-			<MkFolder v-if="matchQuery([i18n.ts._role._options.canEditNote, 'canEditNote'])">
-				<template #label>{{ i18n.ts._role._options.canEditNote }}</template>
-				<template #suffix>
-					<span v-if="role.policies.canEditNote.useDefault" :class="$style.useDefaultLabel">{{ i18n.ts._role.useBaseValue }}</span>
-					<span v-else>{{ role.policies.canEditNote.value ? i18n.ts.yes : i18n.ts.no }}</span>
-					<span :class="$style.priorityIndicator"><i :class="getPriorityIcon(role.policies.canEditNote)"></i></span>
-				</template>
-				<div class="_gaps">
-					<MkSwitch v-model="role.policies.canEditNote.useDefault" :readonly="readonly">
-						<template #label>{{ i18n.ts._role.useBaseValue }}</template>
-					</MkSwitch>
-					<MkSwitch v-model="role.policies.canEditNote.value" :disabled="role.policies.canEditNote.useDefault" :readonly="readonly">
-						<template #label>{{ i18n.ts.enable }}</template>
-					</MkSwitch>
-					<MkRange v-model="role.policies.canEditNote.priority" :min="0" :max="2" :step="1" easing :textConverter="(v) => v === 0 ? i18n.ts._role._priority.low : v === 1 ? i18n.ts._role._priority.middle : v === 2 ? i18n.ts._role._priority.high : ''">
->>>>>>> 7adc8fca
 						<template #label>{{ i18n.ts._role.priority }}</template>
 					</MkRange>
 				</div>
