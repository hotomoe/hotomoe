<!--
SPDX-FileCopyrightText: syuilo and other misskey contributors
SPDX-License-Identifier: AGPL-3.0-only
-->

<template>
<div>
	<MkStickyContainer>
		<template #header><XHeader :tabs="headerTabs"/></template>
		<MkSpacer :contentMax="700" :marginMin="16" :marginMax="32">
			<FormSuspense :p="init">
				<div class="_gaps_m">
					<MkInput v-model="name">
						<template #label>{{ i18n.ts.instanceName }}</template>
					</MkInput>

					<MkInput v-model="shortName">
						<template #label>{{ i18n.ts._serverSettings.shortName }} ({{ i18n.ts.optional }})</template>
						<template #caption>{{ i18n.ts._serverSettings.shortNameDescription }}</template>
					</MkInput>

					<MkTextarea v-model="description">
						<template #label>{{ i18n.ts.instanceDescription }}</template>
					</MkTextarea>

					<FormSplit :minWidth="300">
						<MkInput v-model="maintainerName">
							<template #label>{{ i18n.ts.maintainerName }}</template>
						</MkInput>

						<MkInput v-model="maintainerEmail" type="email">
							<template #prefix><i class="ti ti-mail"></i></template>
							<template #label>{{ i18n.ts.maintainerEmail }}</template>
						</MkInput>
					</FormSplit>

					<MkInput v-model="impressumUrl" type="url">
						<template #label>{{ i18n.ts.impressumUrl }}</template>
						<template #prefix><i class="ti ti-link"></i></template>
						<template #caption>{{ i18n.ts.impressumDescription }}</template>
					</MkInput>

					<MkTextarea v-model="pinnedUsers">
						<template #label>{{ i18n.ts.pinnedUsers }}</template>
						<template #caption>{{ i18n.ts.pinnedUsersDescription }}</template>
					</MkTextarea>

					<FormSection>
<<<<<<< HEAD
=======
						<template #label>{{ i18n.ts.files }}</template>

						<div class="_gaps_m">
							<MkSwitch v-model="cacheRemoteFiles">
								<template #label>{{ i18n.ts.cacheRemoteFiles }}</template>
								<template #caption>{{ i18n.ts.cacheRemoteFilesDescription }}{{ i18n.ts.youCanCleanRemoteFilesCache }}</template>
							</MkSwitch>

							<template v-if="cacheRemoteFiles">
								<MkSwitch v-model="cacheRemoteSensitiveFiles">
									<template #label>{{ i18n.ts.cacheRemoteSensitiveFiles }}</template>
									<template #caption>{{ i18n.ts.cacheRemoteSensitiveFilesDescription }}</template>
								</MkSwitch>
							</template>
						</div>
					</FormSection>

					<FormSection>
>>>>>>> 9784d10c
						<template #label>ServiceWorker</template>

						<div class="_gaps_m">
							<MkSwitch v-model="enableServiceWorker">
								<template #label>{{ i18n.ts.enableServiceworker }}</template>
								<template #caption>{{ i18n.ts.serviceworkerInfo }}</template>
							</MkSwitch>

							<template v-if="enableServiceWorker">
								<MkInput v-model="swPublicKey">
									<template #prefix><i class="ti ti-key"></i></template>
									<template #label>Public key</template>
								</MkInput>

								<MkInput v-model="swPrivateKey">
									<template #prefix><i class="ti ti-key"></i></template>
									<template #label>Private key</template>
								</MkInput>
							</template>
						</div>
					</FormSection>

					<FormSection>
						<template #label>Misskey® Fan-out Timeline Technology™ (FTT)</template>

						<div class="_gaps_m">
							<MkSwitch v-model="enableFanoutTimeline">
								<template #label>{{ i18n.ts.enable }}</template>
								<template #caption>{{ i18n.ts._serverSettings.fanoutTimelineDescription }}</template>
							</MkSwitch>

							<MkSwitch v-model="enableFanoutTimelineDbFallback">
								<template #label>{{ i18n.ts._serverSettings.fanoutTimelineDbFallback }}</template>
								<template #caption>{{ i18n.ts._serverSettings.fanoutTimelineDbFallbackDescription }}</template>
							</MkSwitch>

							<MkInput v-model="perLocalUserUserTimelineCacheMax" type="number">
								<template #label>perLocalUserUserTimelineCacheMax</template>
							</MkInput>

							<MkInput v-model="perRemoteUserUserTimelineCacheMax" type="number">
								<template #label>perRemoteUserUserTimelineCacheMax</template>
							</MkInput>

							<MkInput v-model="perUserHomeTimelineCacheMax" type="number">
								<template #label>perUserHomeTimelineCacheMax</template>
							</MkInput>

							<MkInput v-model="perUserListTimelineCacheMax" type="number">
								<template #label>perUserListTimelineCacheMax</template>
							</MkInput>
						</div>
					</FormSection>

					<FormSection>
						<template #label>{{ i18n.ts._ad.adsSettings }}</template>

						<div class="_gaps_m">
							<div class="_gaps_s">
								<MkInput v-model="notesPerOneAd" :min="0" type="number">
									<template #label>{{ i18n.ts._ad.notesPerOneAd }}</template>
									<template #caption>{{ i18n.ts._ad.setZeroToDisable }}</template>
								</MkInput>
								<MkInfo v-if="notesPerOneAd > 0 && notesPerOneAd < 20" :warn="true">
									{{ i18n.ts._ad.adsTooClose }}
								</MkInfo>
							</div>
						</div>
					</FormSection>
				</div>
			</FormSuspense>
		</MkSpacer>
		<template #footer>
			<div :class="$style.footer">
				<MkSpacer :contentMax="700" :marginMin="16" :marginMax="16">
					<MkButton primary rounded @click="save"><i class="ti ti-check"></i> {{ i18n.ts.save }}</MkButton>
				</MkSpacer>
			</div>
		</template>
	</MkStickyContainer>
</div>
</template>

<script lang="ts" setup>
import { } from 'vue';
import XHeader from './_header_.vue';
import MkSwitch from '@/components/MkSwitch.vue';
import MkInput from '@/components/MkInput.vue';
import MkTextarea from '@/components/MkTextarea.vue';
import MkInfo from '@/components/MkInfo.vue';
import FormSection from '@/components/form/section.vue';
import FormSplit from '@/components/form/split.vue';
import FormSuspense from '@/components/form/suspense.vue';
import * as os from '@/os.js';
import { fetchInstance } from '@/instance.js';
import { i18n } from '@/i18n.js';
import { definePageMetadata } from '@/scripts/page-metadata.js';
import MkButton from '@/components/MkButton.vue';

let name: string | null = $ref(null);
let shortName: string | null = $ref(null);
let description: string | null = $ref(null);
let maintainerName: string | null = $ref(null);
let maintainerEmail: string | null = $ref(null);
let impressumUrl: string | null = $ref(null);
let pinnedUsers: string = $ref('');
let enableServiceWorker: boolean = $ref(false);
let swPublicKey: any = $ref(null);
let swPrivateKey: any = $ref(null);
let enableFanoutTimeline: boolean = $ref(false);
let enableFanoutTimelineDbFallback: boolean = $ref(false);
let perLocalUserUserTimelineCacheMax: number = $ref(0);
let perRemoteUserUserTimelineCacheMax: number = $ref(0);
let perUserHomeTimelineCacheMax: number = $ref(0);
let perUserListTimelineCacheMax: number = $ref(0);
let notesPerOneAd: number = $ref(0);

async function init(): Promise<void> {
	const meta = await os.api('admin/meta');
	name = meta.name;
	shortName = meta.shortName;
	description = meta.description;
	maintainerName = meta.maintainerName;
	maintainerEmail = meta.maintainerEmail;
	impressumUrl = meta.impressumUrl;
	pinnedUsers = meta.pinnedUsers.join('\n');
	enableServiceWorker = meta.enableServiceWorker;
	swPublicKey = meta.swPublickey;
	swPrivateKey = meta.swPrivateKey;
	enableFanoutTimeline = meta.enableFanoutTimeline;
	enableFanoutTimelineDbFallback = meta.enableFanoutTimelineDbFallback;
	perLocalUserUserTimelineCacheMax = meta.perLocalUserUserTimelineCacheMax;
	perRemoteUserUserTimelineCacheMax = meta.perRemoteUserUserTimelineCacheMax;
	perUserHomeTimelineCacheMax = meta.perUserHomeTimelineCacheMax;
	perUserListTimelineCacheMax = meta.perUserListTimelineCacheMax;
	notesPerOneAd = meta.notesPerOneAd;
}

async function save(): void {
	await os.apiWithDialog('admin/update-meta', {
		name,
		shortName: shortName === '' ? null : shortName,
		description,
		maintainerName,
		maintainerEmail,
		impressumUrl,
		pinnedUsers: pinnedUsers.split('\n'),
		enableServiceWorker,
		swPublicKey,
		swPrivateKey,
		enableFanoutTimeline,
		enableFanoutTimelineDbFallback,
		perLocalUserUserTimelineCacheMax,
		perRemoteUserUserTimelineCacheMax,
		perUserHomeTimelineCacheMax,
		perUserListTimelineCacheMax,
		notesPerOneAd,
	});

	fetchInstance();
}

const headerTabs = $computed(() => []);

definePageMetadata({
	title: i18n.ts.general,
	icon: 'ti ti-settings',
});
</script>

<style lang="scss" module>
.footer {
	-webkit-backdrop-filter: var(--blur, blur(15px));
	backdrop-filter: var(--blur, blur(15px));
}
</style><|MERGE_RESOLUTION|>--- conflicted
+++ resolved
@@ -46,27 +46,6 @@
 					</MkTextarea>
 
 					<FormSection>
-<<<<<<< HEAD
-=======
-						<template #label>{{ i18n.ts.files }}</template>
-
-						<div class="_gaps_m">
-							<MkSwitch v-model="cacheRemoteFiles">
-								<template #label>{{ i18n.ts.cacheRemoteFiles }}</template>
-								<template #caption>{{ i18n.ts.cacheRemoteFilesDescription }}{{ i18n.ts.youCanCleanRemoteFilesCache }}</template>
-							</MkSwitch>
-
-							<template v-if="cacheRemoteFiles">
-								<MkSwitch v-model="cacheRemoteSensitiveFiles">
-									<template #label>{{ i18n.ts.cacheRemoteSensitiveFiles }}</template>
-									<template #caption>{{ i18n.ts.cacheRemoteSensitiveFilesDescription }}</template>
-								</MkSwitch>
-							</template>
-						</div>
-					</FormSection>
-
-					<FormSection>
->>>>>>> 9784d10c
 						<template #label>ServiceWorker</template>
 
 						<div class="_gaps_m">
