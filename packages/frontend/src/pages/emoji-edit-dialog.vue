<!--
SPDX-FileCopyrightText: syuilo and other misskey contributors
SPDX-License-Identifier: AGPL-3.0-only
-->

<template>
<MkModalWindow
	ref="dialog"
	:width="400"
	@close="dialog.close()"
	@closed="$emit('closed')"
>
	<template v-if="emoji" #header>:{{ emoji.name }}:</template>
	<template v-else #header>New emoji</template>

	<div>
		<MkSpacer :marginMin="20" :marginMax="28">
			<div class="_gaps_m">
				<div v-if="imgUrl != null" :class="$style.imgs">
					<div style="background: #000;" :class="$style.imgContainer">
						<img :src="imgUrl" :class="$style.img"/>
					</div>
					<div style="background: #222;" :class="$style.imgContainer">
						<img :src="imgUrl" :class="$style.img"/>
					</div>
					<div style="background: #ddd;" :class="$style.imgContainer">
						<img :src="imgUrl" :class="$style.img"/>
					</div>
					<div style="background: #fff;" :class="$style.imgContainer">
						<img :src="imgUrl" :class="$style.img"/>
					</div>
				</div>
				<MkButton rounded style="margin: 0 auto;" @click="changeImage">{{ i18n.ts.selectFile }}</MkButton>
				<MkInput v-model="name" pattern="[a-z0-9_]" autocapitalize="off">
					<template #label>{{ i18n.ts.name }}</template>
				</MkInput>
				<MkInput v-model="category" :datalist="customEmojiCategories">
					<template #label>{{ i18n.ts.category }}</template>
				</MkInput>
				<MkInput v-model="aliases" autocapitalize="off">
					<template #label>{{ i18n.ts.tags }}</template>
					<template #caption>
						{{ i18n.ts.theKeywordWhenSearchingForCustomEmoji }}<br/>
						{{ i18n.ts.setMultipleBySeparatingWithSpace }}
					</template>
				</MkInput>
<<<<<<< HEAD
				<MkTextarea v-model="license">
=======
				<MkInput v-model="license" :mfmAutocomplete="true">
>>>>>>> 945d6a2b
					<template #label>{{ i18n.ts.license }}</template>
				</MkTextarea>
				<MkFolder>
					<template #label>{{ i18n.ts.rolesThatCanBeUsedThisEmojiAsReaction }}</template>
					<template #suffix>{{ rolesThatCanBeUsedThisEmojiAsReaction.length === 0 ? i18n.ts.all : rolesThatCanBeUsedThisEmojiAsReaction.length }}</template>

					<div class="_gaps">
						<MkButton rounded @click="addRole(true)"><i class="ti ti-plus"></i> {{ i18n.ts.add }}</MkButton>

						<div v-for="role in rolesThatCanBeUsedThisEmojiAsReaction" :key="role.id" :class="$style.roleItem">
							<MkRolePreview :class="$style.role" :role="role" :forModeration="true" :detailed="false" style="pointer-events: none;"/>
							<button v-if="role.target === 'manual'" class="_button" :class="$style.roleUnassign" @click="removeRole(true, role, $event)"><i class="ti ti-x"></i></button>
							<button v-else class="_button" :class="$style.roleUnassign" disabled><i class="ti ti-ban"></i></button>
						</div>

						<MkInfo>{{ i18n.ts.rolesThatCanBeUsedThisEmojiAsReactionEmptyDescription }}</MkInfo>
						<MkInfo warn>{{ i18n.ts.rolesThatCanBeUsedThisEmojiAsReactionPublicRoleWarn }}</MkInfo>
					</div>
				</MkFolder>
				<MkFolder>
					<template #label>{{ i18n.ts.rolesThatCanNotBeUsedThisEmojiAsReaction }}</template>
					<template #suffix>{{ rolesThatCanNotBeUsedThisEmojiAsReaction.length === 0 ? i18n.ts.none : rolesThatCanNotBeUsedThisEmojiAsReaction.length }}</template>

					<div class="_gaps">
						<MkButton rounded @click="addRole(false)"><i class="ti ti-plus"></i> {{ i18n.ts.add }}</MkButton>

						<div v-for="role in rolesThatCanNotBeUsedThisEmojiAsReaction" :key="role.id" :class="$style.roleItem">
							<MkRolePreview :class="$style.role" :role="role" :forModeration="true" :detailed="false" style="pointer-events: none;"/>
							<button v-if="role.target === 'manual'" class="_button" :class="$style.roleUnassign" @click="removeRole(false, role, $event)"><i class="ti ti-x"></i></button>
							<button v-else class="_button" :class="$style.roleUnassign" disabled><i class="ti ti-ban"></i></button>
						</div>

						<MkInfo>{{ i18n.ts.rolesThatCanBeUsedThisEmojiAsReactionEmptyDescription }}</MkInfo>
						<MkInfo warn>{{ i18n.ts.rolesThatCanBeUsedThisEmojiAsReactionPublicRoleWarn }}</MkInfo>
					</div>
				</MkFolder>
				<MkSwitch v-model="isSensitive">isSensitive</MkSwitch>
				<MkSwitch v-model="localOnly">{{ i18n.ts.localOnly }}</MkSwitch>
				<MkButton v-if="emoji" danger @click="del()"><i class="ti ti-trash"></i> {{ i18n.ts.delete }}</MkButton>
			</div>
		</MkSpacer>
		<div :class="$style.footer">
			<MkButton primary rounded style="margin: 0 auto;" @click="done"><i class="ti ti-check"></i> {{ props.emoji ? i18n.ts.update : i18n.ts.create }}</MkButton>
		</div>
	</div>
</MkModalWindow>
</template>

<script lang="ts" setup>
import { computed, watch, ref } from 'vue';
import * as Misskey from 'misskey-js';
import MkModalWindow from '@/components/MkModalWindow.vue';
import MkButton from '@/components/MkButton.vue';
import MkInput from '@/components/MkInput.vue';
import MkTextarea from '@/components/MkTextarea.vue';
import MkInfo from '@/components/MkInfo.vue';
import MkFolder from '@/components/MkFolder.vue';
import * as os from '@/os.js';
import { misskeyApi } from '@/scripts/misskey-api.js';
import { i18n } from '@/i18n.js';
import { customEmojiCategories } from '@/custom-emojis.js';
import MkSwitch from '@/components/MkSwitch.vue';
import { selectFile } from '@/scripts/select-file.js';
import MkRolePreview from '@/components/MkRolePreview.vue';

const props = defineProps<{
	emoji?: any,
}>();

const dialog = ref<InstanceType<typeof MkModalWindow> | null>(null);
const name = ref<string>(props.emoji ? props.emoji.name : '');
const category = ref<string>(props.emoji ? props.emoji.category : '');
const aliases = ref<string>(props.emoji ? props.emoji.aliases.join(' ') : '');
const license = ref<string>(props.emoji ? (props.emoji.license ?? '') : '');
const isSensitive = ref(props.emoji ? props.emoji.isSensitive : false);
const localOnly = ref(props.emoji ? props.emoji.localOnly : false);
const roleIdsThatCanBeUsedThisEmojiAsReaction = ref(props.emoji ? props.emoji.roleIdsThatCanBeUsedThisEmojiAsReaction : []);
const rolesThatCanBeUsedThisEmojiAsReaction = ref<Misskey.entities.Role[]>([]);
const roleIdsThatCanNotBeUsedThisEmojiAsReaction = ref(props.emoji ? props.emoji.roleIdsThatCanNotBeUsedThisEmojiAsReaction : []);
const rolesThatCanNotBeUsedThisEmojiAsReaction = ref<Misskey.entities.Role[]>([]);
const file = ref<Misskey.entities.DriveFile>();

watch(roleIdsThatCanBeUsedThisEmojiAsReaction, async () => {
	rolesThatCanBeUsedThisEmojiAsReaction.value = (await Promise.all(roleIdsThatCanBeUsedThisEmojiAsReaction.value.map((id) => misskeyApi('admin/roles/show', { roleId: id }).catch(() => null)))).filter(x => x != null);
}, { immediate: true });

watch(roleIdsThatCanNotBeUsedThisEmojiAsReaction, async () => {
	rolesThatCanNotBeUsedThisEmojiAsReaction.value = (await Promise.all(roleIdsThatCanNotBeUsedThisEmojiAsReaction.value.map((id) => misskeyApi('admin/roles/show', { roleId: id }).catch(() => null)))).filter(x => x != null);
}, { immediate: true });

const imgUrl = computed(() => file.value ? file.value.url : props.emoji ? `/emoji/${props.emoji.name}.webp` : null);

const emit = defineEmits<{
	(ev: 'done', v: { deleted?: boolean; updated?: any; created?: any }): void,
	(ev: 'closed'): void
}>();

async function changeImage(ev) {
	file.value = await selectFile(ev.currentTarget ?? ev.target, null);
	const candidate = file.value.name.replace(/\.(.+)$/, '');
	if (candidate.match(/^[a-z0-9_]+$/)) {
		name.value = candidate;
	}
}

async function addRole(type: boolean) {
	const roles = await misskeyApi('admin/roles/list');
	const currentRoleIds = type ? rolesThatCanBeUsedThisEmojiAsReaction.value.map(x => x.id) : rolesThatCanNotBeUsedThisEmojiAsReaction.value.map(x => x.id);

	const { canceled, result: role } = await os.select({
		items: roles.filter(r => r.isPublic).filter(r => !currentRoleIds.includes(r.id)).map(r => ({ text: r.name, value: r })),
	});
	if (canceled) return;

	if (type) rolesThatCanBeUsedThisEmojiAsReaction.value.push(role);
	else rolesThatCanNotBeUsedThisEmojiAsReaction.value.push(role);
}

async function removeRole(type: boolean, role, ev) {
	if (type) rolesThatCanBeUsedThisEmojiAsReaction.value = rolesThatCanBeUsedThisEmojiAsReaction.value.filter(x => x.id !== role.id);
	else rolesThatCanNotBeUsedThisEmojiAsReaction.value = rolesThatCanNotBeUsedThisEmojiAsReaction.value.filter(x => x.id !== role.id);
}

async function done() {
	const params = {
		name: name.value,
		category: category.value === '' ? null : category.value,
		aliases: aliases.value.split(' ').filter(x => x !== ''),
		license: license.value === '' ? null : license.value,
		isSensitive: isSensitive.value,
		localOnly: localOnly.value,
		roleIdsThatCanBeUsedThisEmojiAsReaction: rolesThatCanBeUsedThisEmojiAsReaction.value.map(x => x.id),
		roleIdsThatCanNotBeUsedThisEmojiAsReaction: rolesThatCanNotBeUsedThisEmojiAsReaction.value.map(x => x.id),
	};

	if (file.value) {
		params.fileId = file.value.id;
	}

	if (props.emoji) {
		await os.apiWithDialog('admin/emoji/update', {
			id: props.emoji.id,
			...params,
		});

		emit('done', {
			updated: {
				id: props.emoji.id,
				...params,
			},
		});

		dialog.value.close();
	} else {
		const created = await os.apiWithDialog('admin/emoji/add', params);

		emit('done', {
			created: created,
		});

		dialog.value.close();
	}
}

async function del() {
	const { canceled } = await os.confirm({
		type: 'warning',
		text: i18n.t('removeAreYouSure', { x: name.value }),
	});
	if (canceled) return;

	misskeyApi('admin/emoji/delete', {
		id: props.emoji.id,
	}).then(() => {
		emit('done', {
			deleted: true,
		});
		dialog.value.close();
	});
}
</script>

<style lang="scss" module>
.imgs {
	display: flex;
	gap: 8px;
	flex-wrap: wrap;
	justify-content: center;
}

.imgContainer {
	padding: 8px;
	border-radius: 6px;
}

.img {
	display: block;
	height: 64px;
	width: 64px;
	object-fit: contain;
}

.roleItem {
	display: flex;
}

.role {
	flex: 1;
}

.roleUnassign {
	width: 32px;
	height: 32px;
	margin-left: 8px;
	align-self: center;
}

.footer {
	position: sticky;
	bottom: 0;
	left: 0;
	padding: 12px;
	border-top: solid 0.5px var(--divider);
	-webkit-backdrop-filter: var(--blur, blur(15px));
	backdrop-filter: var(--blur, blur(15px));
}
</style><|MERGE_RESOLUTION|>--- conflicted
+++ resolved
@@ -44,11 +44,7 @@
 						{{ i18n.ts.setMultipleBySeparatingWithSpace }}
 					</template>
 				</MkInput>
-<<<<<<< HEAD
-				<MkTextarea v-model="license">
-=======
-				<MkInput v-model="license" :mfmAutocomplete="true">
->>>>>>> 945d6a2b
+				<MkTextarea v-model="license" :mfmAutocomplete="true">
 					<template #label>{{ i18n.ts.license }}</template>
 				</MkTextarea>
 				<MkFolder>
