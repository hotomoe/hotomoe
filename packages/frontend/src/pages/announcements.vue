--- conflicted
+++ resolved
@@ -7,36 +7,6 @@
 <MkStickyContainer>
 	<template #header><MkPageHeader v-model:tab="tab" :actions="headerActions" :tabs="headerTabs"/></template>
 	<MkSpacer :contentMax="800">
-<<<<<<< HEAD
-		<div class="_gaps">
-			<MkInfo v-if="$i && $i.hasUnreadAnnouncement && tab === 'current'" warn>{{ i18n.ts.youHaveUnreadAnnouncements }}</MkInfo>
-			<MkPagination ref="paginationEl" :key="tab" v-slot="{items}" :pagination="tab === 'current' ? paginationCurrent : paginationPast" class="_gaps">
-				<section v-for="announcement in items" :key="announcement.id" class="_panel" :class="$style.announcement">
-					<div v-if="announcement.forYou" :class="$style.forYou"><i class="ti ti-pin"></i> {{ i18n.ts.forYou }}</div>
-					<div :class="$style.header">
-						<span v-if="$i && !announcement.silence && !announcement.isRead" style="margin-right: 0.5em;">🆕</span>
-						<span style="margin-right: 0.5em;">
-							<i v-if="announcement.icon === 'info'" class="ti ti-info-circle"></i>
-							<i v-else-if="announcement.icon === 'warning'" class="ti ti-alert-triangle" style="color: var(--warn);"></i>
-							<i v-else-if="announcement.icon === 'error'" class="ti ti-circle-x" style="color: var(--error);"></i>
-							<i v-else-if="announcement.icon === 'success'" class="ti ti-check" style="color: var(--success);"></i>
-						</span>
-						<Mfm :text="announcement.title"/>
-					</div>
-					<div :class="$style.content">
-						<Mfm :text="announcement.text"/>
-						<img v-if="announcement.imageUrl" :src="announcement.imageUrl"/>
-						<div style="margin-top: 8px; opacity: 0.7; font-size: 85%;">
-							<MkTime :time="announcement.updatedAt ?? announcement.createdAt" mode="detail"/>
-						</div>
-					</div>
-					<div v-if="$i && !announcement.silence && !announcement.isRead" :class="$style.footer">
-						<MkButton primary @click="read(announcement)"><i class="ti ti-check"></i> {{ i18n.ts.gotIt }}</MkButton>
-					</div>
-				</section>
-			</MkPagination>
-		</div>
-=======
 		<MkHorizontalSwipe v-model:tab="tab" :tabs="headerTabs">
 			<div :key="tab" class="_gaps">
 				<MkInfo v-if="$i && $i.hasUnreadAnnouncement && tab === 'current'" warn>{{ i18n.ts.youHaveUnreadAnnouncements }}</MkInfo>
@@ -51,23 +21,22 @@
 								<i v-else-if="announcement.icon === 'error'" class="ti ti-circle-x" style="color: var(--error);"></i>
 								<i v-else-if="announcement.icon === 'success'" class="ti ti-check" style="color: var(--success);"></i>
 							</span>
-							<span>{{ announcement.title }}</span>
+							<Mfm :text="announcement.title"/>
 						</div>
 						<div :class="$style.content">
 							<Mfm :text="announcement.text"/>
 							<img v-if="announcement.imageUrl" :src="announcement.imageUrl"/>
-							<div style="opacity: 0.7; font-size: 85%;">
+							<div style="margin-top: 8px; opacity: 0.7; font-size: 85%;">
 								<MkTime :time="announcement.updatedAt ?? announcement.createdAt" mode="detail"/>
 							</div>
 						</div>
-						<div v-if="tab !== 'past' && $i && !announcement.silence && !announcement.isRead" :class="$style.footer">
+						<div v-if="$i && !announcement.silence && !announcement.isRead" :class="$style.footer">
 							<MkButton primary @click="read(announcement)"><i class="ti ti-check"></i> {{ i18n.ts.gotIt }}</MkButton>
 						</div>
 					</section>
 				</MkPagination>
 			</div>
 		</MkHorizontalSwipe>
->>>>>>> c1019a00
 	</MkSpacer>
 </MkStickyContainer>
 </template>
