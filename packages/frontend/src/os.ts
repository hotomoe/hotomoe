/*
 * SPDX-FileCopyrightText: syuilo and misskey-project
 * SPDX-License-Identifier: AGPL-3.0-only
 */

// TODO: なんでもかんでもos.tsに突っ込むのやめたいのでよしなに分割する

import { Component, markRaw, Ref, ref, defineAsyncComponent } from 'vue';
import { EventEmitter } from 'eventemitter3';
import * as Misskey from 'misskey-js';
import type { ComponentProps as CP } from 'vue-component-type-helpers';
import type { Form, GetFormResultType } from '@/scripts/form.js';
import { misskeyApi } from '@/scripts/misskey-api.js';
import { i18n } from '@/i18n.js';
import { defaultStore } from '@/store.js';
import MkPostFormDialog from '@/components/MkPostFormDialog.vue';
import MkWaitingDialog from '@/components/MkWaitingDialog.vue';
import MkPageWindow from '@/components/MkPageWindow.vue';
import MkToast from '@/components/MkToast.vue';
import MkDialog from '@/components/MkDialog.vue';
import MkPasswordDialog from '@/components/MkPasswordDialog.vue';
import MkEmojiPickerDialog from '@/components/MkEmojiPickerDialog.vue';
import MkPopupMenu from '@/components/MkPopupMenu.vue';
import MkContextMenu from '@/components/MkContextMenu.vue';
import { MenuItem } from '@/types/menu.js';
import copyToClipboard from '@/scripts/copy-to-clipboard.js';
import { showMovedDialog } from '@/scripts/show-moved-dialog.js';

export const openingWindowsCount = ref(0);

export const apiWithDialog = (<E extends keyof Misskey.Endpoints = keyof Misskey.Endpoints, P extends Misskey.Endpoints[E]['req'] = Misskey.Endpoints[E]['req']>(
	endpoint: E,
	data: P = {} as any,
	token?: string | null | undefined,
) => {
	const promise = misskeyApi(endpoint, data, token);
	promiseDialog(promise, null, async (err) => {
		let title: string | undefined;
		let text = err.message + '\n' + err.id;
		if (err.code === 'INTERNAL_ERROR') {
			title = i18n.ts.internalServerError;
			text = i18n.ts.internalServerErrorDescription;
			const date = new Date().toISOString();
			const { result } = await actions({
				type: 'error',
				title,
				text,
				actions: [{
					value: 'ok',
					text: i18n.ts.gotIt,
					primary: true,
				}, {
					value: 'copy',
					text: i18n.ts.copyErrorInfo,
				}],
			});
			if (result === 'copy') {
				copyToClipboard(`Endpoint: ${endpoint}\nInfo: ${JSON.stringify(err.info)}\nDate: ${date}`);
				success();
			}
			return;
		} else if (err.code === 'RATE_LIMIT_EXCEEDED') {
			title = i18n.ts.cannotPerformTemporary;
			text = i18n.ts.cannotPerformTemporaryDescription;
		} else if (err.code === 'INVALID_PARAM') {
			title = i18n.ts.invalidParamError;
			text = i18n.ts.invalidParamErrorDescription;
		} else if (err.code === 'ROLE_PERMISSION_DENIED') {
			title = i18n.ts.permissionDeniedError;
			text = i18n.ts.permissionDeniedErrorDescription;
		} else if (err.code.startsWith('TOO_MANY')) {
			title = i18n.ts.youCannotCreateAnymore;
			text = `${i18n.ts.error}: ${err.id}`;
		} else if (err.message.startsWith('Unexpected token')) {
			title = i18n.ts.gotInvalidResponseError;
			text = i18n.ts.gotInvalidResponseErrorDescription;
		}
		alert({
			type: 'error',
			title,
			text,
		});
	});

	return promise;
}) as typeof misskeyApi;

export function promiseDialog<T extends Promise<any>>(
	promise: T,
	onSuccess?: ((res: any) => void) | null,
	onFailure?: ((err: Misskey.api.APIError) => void) | null,
	text?: string,
): T {
	const showing = ref(true);
	const success = ref(false);

	promise.then(res => {
		if (onSuccess) {
			showing.value = false;
			onSuccess(res);
		} else {
			success.value = true;
			window.setTimeout(() => {
				showing.value = false;
			}, 1000);
		}
	}).catch(err => {
		showing.value = false;
		if (onFailure) {
			onFailure(err);
		} else {
			alert({
				type: 'error',
				text: err,
			});
		}
	});

	// NOTE: dynamic importすると挙動がおかしくなる(showingの変更が伝播しない)
	popup(MkWaitingDialog, {
		success: success,
		showing: showing,
		text: text,
	}, {}, 'closed');

	return promise;
}

let popupIdCount = 0;
export const popups = ref([]) as Ref<{
	id: number;
	component: Component;
	props: Record<string, any>;
	events: Record<string, any>;
}[]>;

const zIndexes = {
	veryLow: 500000,
	low: 1000000,
	middle: 2000000,
	high: 3000000,
};
export function claimZIndex(priority: keyof typeof zIndexes = 'low'): number {
	zIndexes[priority] += 100;
	return zIndexes[priority];
}

// InstanceType<typeof Component>['$emit'] だとインターセクション型が返ってきて
// 使い物にならないので、代わりに ['$props'] から色々省くことで emit の型を生成する
// FIXME: 何故か *.ts ファイルからだと型がうまく取れない？ことがあるのをなんとかしたい
type ComponentEmit<T> = T extends new () => { $props: infer Props }
	? [keyof Pick<T, Extract<keyof T, `on${string}`>>] extends [never]
		? Record<string, unknown> // *.ts ファイルから型がうまく取れないとき用（これがないと {} になって型エラーがうるさい）
		: EmitsExtractor<Props>
	: T extends (...args: any) => any
		? ReturnType<T> extends { [x: string]: any; __ctx?: { [x: string]: any; props: infer Props } }
			? [keyof Pick<T, Extract<keyof T, `on${string}`>>] extends [never]
				? Record<string, unknown>
				: EmitsExtractor<Props>
			: never
		: never;

// props に ref を許可するようにする
type ComponentProps<T extends Component> = { [K in keyof CP<T>]: CP<T>[K] | Ref<CP<T>[K]> };

type EmitsExtractor<T> = {
	[K in keyof T as K extends `onVnode${string}` ? never : K extends `on${infer E}` ? Uncapitalize<E> : K extends string ? never : K]: T[K];
};

export async function popup<T extends Component>(
	component: T,
	props: ComponentProps<T>,
	events: ComponentEmit<T> = {} as ComponentEmit<T>,
	disposeEvent?: keyof ComponentEmit<T>,
): Promise<{ dispose: () => void }> {
	markRaw(component);

	const id = ++popupIdCount;
	const dispose = () => {
		// このsetTimeoutが無いと挙動がおかしくなる(autocompleteが閉じなくなる)。Vueのバグ？
		window.setTimeout(() => {
			popups.value = popups.value.filter(popup => popup.id !== id);
		}, 0);
	};
	const state = {
		component,
		props,
		events: disposeEvent ? {
			...events,
			[disposeEvent]: dispose,
		} : events,
		id,
	};

	popups.value.push(state);

	return {
		dispose,
	};
}

export function pageWindow(path: string) {
	popup(MkPageWindow, {
		initialPath: path,
	}, {}, 'closed');
}

export function toast(message: string) {
	popup(MkToast, {
		message,
	}, {}, 'closed');
}

export function alert(props: {
	type?: 'error' | 'info' | 'success' | 'warning' | 'waiting' | 'question';
	title?: string;
	text?: string;
}): Promise<void> {
	return new Promise(resolve => {
		popup(MkDialog, props, {
			done: () => {
				resolve();
			},
		}, 'closed');
	});
}

export function confirm(props: {
	type: 'error' | 'info' | 'success' | 'warning' | 'waiting' | 'question';
	title?: string;
	text?: string;
	okText?: string;
	cancelText?: string;
}): Promise<{ canceled: boolean }> {
	return new Promise(resolve => {
		popup(MkDialog, {
			...props,
			showCancelButton: true,
		}, {
			done: result => {
				resolve(result ? result : { canceled: true });
			},
		}, 'closed');
	});
}

// TODO: const T extends ... にしたい
// https://zenn.dev/general_link/articles/813e47b7a0eef7#const-type-parameters
export function actions<T extends {
	value: string;
	text: string;
	primary?: boolean,
	danger?: boolean,
}[]>(props: {
	type: 'error' | 'info' | 'success' | 'warning' | 'waiting' | 'question';
	title?: string;
	text?: string;
	actions: T;
}): Promise<{
	canceled: true; result: undefined;
} | {
	canceled: false; result: T[number]['value'];
}> {
	return new Promise(resolve => {
		popup(MkDialog, {
			...props,
			actions: props.actions.map(a => ({
				text: a.text,
				primary: a.primary,
				danger: a.danger,
				callback: () => {
					resolve({ canceled: false, result: a.value });
				},
			})),
		}, {
			done: result => {
				resolve(result ? result : { canceled: true });
			},
		}, 'closed');
	});
}

// default が指定されていたら result は null になり得ないことを保証する overload function
export function inputText(props: {
<<<<<<< HEAD
	type?: 'text' | 'email' | 'password' | 'url' | 'textarea';
	title?: string | null;
	text?: string | null;
=======
	type?: 'text' | 'email' | 'password' | 'url';
	title?: string;
	text?: string;
>>>>>>> fe5efd92
	placeholder?: string | null;
	autocomplete?: string;
	default: string;
	minLength?: number;
	maxLength?: number;
}): Promise<{
	canceled: true; result: undefined;
} | {
	canceled: false; result: string;
}>;
export function inputText(props: {
	type?: 'text' | 'email' | 'password' | 'url';
	title?: string;
	text?: string;
	placeholder?: string | null;
	autocomplete?: string;
	default?: string | null;
	minLength?: number;
	maxLength?: number;
}): Promise<{
	canceled: true; result: undefined;
} | {
	canceled: false; result: string | null;
}>;
export function inputText(props: {
	type?: 'text' | 'email' | 'password' | 'url';
	title?: string;
	text?: string;
	placeholder?: string | null;
	autocomplete?: string;
	default?: string | null;
	minLength?: number;
	maxLength?: number;
}): Promise<{
	canceled: true; result: undefined;
} | {
	canceled: false; result: string | null;
}> {
	return new Promise(resolve => {
		popup(MkDialog, {
			title: props.title,
			text: props.text,
			input: {
				type: props.type,
				placeholder: props.placeholder,
				autocomplete: props.autocomplete,
				default: props.default ?? null,
				minLength: props.minLength,
				maxLength: props.maxLength,
			},
		}, {
			done: result => {
				resolve(typeof result.result === 'string' ? result : { canceled: true, result: undefined });
			},
		}, 'closed');
	});
}

// default が指定されていたら result は null になり得ないことを保証する overload function
export function inputNumber(props: {
	title?: string;
	text?: string;
	placeholder?: string | null;
	autocomplete?: string;
	default: number;
}): Promise<{
	canceled: true; result: undefined;
} | {
	canceled: false; result: number;
}>;
export function inputNumber(props: {
	title?: string;
	text?: string;
	placeholder?: string | null;
	autocomplete?: string;
	default?: number | null;
}): Promise<{
	canceled: true; result: undefined;
} | {
	canceled: false; result: number | null;
}>;
export function inputNumber(props: {
	title?: string;
	text?: string;
	placeholder?: string | null;
	autocomplete?: string;
	default?: number | null;
}): Promise<{
	canceled: true; result: undefined;
} | {
	canceled: false; result: number | null;
}> {
	return new Promise(resolve => {
		popup(MkDialog, {
			title: props.title,
			text: props.text,
			input: {
				type: 'number',
				placeholder: props.placeholder,
				autocomplete: props.autocomplete,
				default: props.default ?? null,
			},
		}, {
			done: result => {
				resolve(result ? result : { canceled: true });
			},
		}, 'closed');
	});
}

export function inputDate(props: {
	title?: string;
	text?: string;
	placeholder?: string | null;
	default?: string | null;
}): Promise<{
	canceled: true; result: undefined;
} | {
	canceled: false; result: Date;
}> {
	return new Promise(resolve => {
		popup(MkDialog, {
			title: props.title,
			text: props.text,
			input: {
				type: 'date',
				placeholder: props.placeholder,
				default: props.default ?? null,
			},
		}, {
			done: result => {
				resolve(result ? { result: new Date(result.result), canceled: false } : { result: undefined, canceled: true });
			},
		}, 'closed');
	});
}

export function authenticateDialog(): Promise<{
	canceled: true; result: undefined;
} | {
	canceled: false; result: { password: string; token: string | null; };
}> {
	return new Promise(resolve => {
		popup(MkPasswordDialog, {}, {
			done: result => {
				resolve(result ? { canceled: false, result } : { canceled: true, result: undefined });
			},
		}, 'closed');
	});
}

// default が指定されていたら result は null になり得ないことを保証する overload function
export function select<C = any>(props: {
	title?: string;
	text?: string;
	default: string;
	items: {
		value: C;
		text: string;
	}[];
}): Promise<{
	canceled: true; result: undefined;
} | {
	canceled: false; result: C;
}>;
export function select<C = any>(props: {
	title?: string;
	text?: string;
	default?: string | null;
	items: {
		value: C;
		text: string;
	}[];
}): Promise<{
	canceled: true; result: undefined;
} | {
	canceled: false; result: C | null;
}>;
export function select<C = any>(props: {
	title?: string;
	text?: string;
	default?: string | null;
	items: {
		value: C;
		text: string;
	}[];
}): Promise<{
	canceled: true; result: undefined;
} | {
	canceled: false; result: C | null;
}> {
	return new Promise(resolve => {
		popup(MkDialog, {
			title: props.title,
			text: props.text,
			select: {
				items: props.items,
				default: props.default ?? null,
			},
		}, {
			done: result => {
				resolve(result ? result : { canceled: true });
			},
		}, 'closed');
	});
}

export function success(): Promise<void> {
	return new Promise(resolve => {
		const showing = ref(true);
		window.setTimeout(() => {
			showing.value = false;
		}, 1000);
		popup(MkWaitingDialog, {
			success: true,
			showing: showing,
		}, {
			done: () => resolve(),
		}, 'closed');
	});
}

export function waiting(): Promise<void> {
	return new Promise(resolve => {
		const showing = ref(true);
		popup(MkWaitingDialog, {
			success: false,
			showing: showing,
		}, {
			done: () => resolve(),
		}, 'closed');
	});
}

export function form<F extends Form>(title: string, f: F): Promise<{ canceled: true } | { result: GetFormResultType<F> }> {
	return new Promise(resolve => {
		popup(defineAsyncComponent(() => import('@/components/MkFormDialog.vue')), { title, form: f }, {
			done: result => {
				resolve(result);
			},
		}, 'closed');
	});
}

export async function selectUser(opts: { includeSelf?: boolean; localOnly?: boolean; } = {}): Promise<Misskey.entities.UserDetailed> {
	return new Promise(resolve => {
		popup(defineAsyncComponent(() => import('@/components/MkUserSelectDialog.vue')), {
			includeSelf: opts.includeSelf,
			localOnly: opts.localOnly,
		}, {
			ok: user => {
				resolve(user);
			},
		}, 'closed');
	});
}

export async function selectDriveFile(multiple: boolean): Promise<Misskey.entities.DriveFile[]> {
	return new Promise(resolve => {
		popup(defineAsyncComponent(() => import('@/components/MkDriveSelectDialog.vue')), {
			type: 'file',
			multiple,
		}, {
			done: files => {
				if (files) {
					resolve(files);
				}
			},
		}, 'closed');
	});
}

export async function selectDriveFolder(multiple: boolean): Promise<Misskey.entities.DriveFolder[]> {
	return new Promise(resolve => {
		popup(defineAsyncComponent(() => import('@/components/MkDriveSelectDialog.vue')), {
			type: 'folder',
			multiple,
		}, {
			done: folders => {
				if (folders) {
					resolve(folders);
				}
			},
		}, 'closed');
	});
}

export async function pickEmoji(src: HTMLElement, opts: ComponentProps<typeof MkEmojiPickerDialog>): Promise<string> {
	return new Promise(resolve => {
		popup(MkEmojiPickerDialog, {
			src,
			...opts,
		}, {
			done: emoji => {
				resolve(emoji);
			},
		}, 'closed');
	});
}

export async function cropImage(image: Misskey.entities.DriveFile, options: {
	aspectRatio: number;
	uploadFolder?: string | null;
}): Promise<Misskey.entities.DriveFile> {
	return new Promise(resolve => {
		popup(defineAsyncComponent(() => import('@/components/MkCropperDialog.vue')), {
			file: image,
			aspectRatio: options.aspectRatio,
			uploadFolder: options.uploadFolder,
		}, {
			ok: x => {
				resolve(x);
			},
		}, 'closed');
	});
}

<<<<<<< HEAD
type AwaitType<T> =
	T extends Promise<infer U> ? U :
	T extends (...args: any[]) => Promise<infer V> ? V :
	T;
let openingEmojiPicker: AwaitType<ReturnType<typeof popup>> | null = null;
let activeTextarea: HTMLTextAreaElement | HTMLInputElement | null = null;
export async function openEmojiPicker(src?: HTMLElement, opts, initialTextarea: typeof activeTextarea) {
	if (openingEmojiPicker) return;

	activeTextarea = initialTextarea;

	const textareas = document.querySelectorAll('textarea, input');
	for (const textarea of Array.from(textareas)) {
		textarea.addEventListener('focus', () => {
			activeTextarea = textarea;
		});
	}

	const observer = new MutationObserver(records => {
		for (const record of records) {
			for (const node of Array.from(record.addedNodes).filter(node => node instanceof HTMLElement) as HTMLElement[]) {
				const textareas = node.querySelectorAll('textarea, input') as NodeListOf<NonNullable<typeof activeTextarea>>;
				for (const textarea of Array.from(textareas).filter(textarea => textarea.dataset.preventEmojiInsert == null)) {
					if (document.activeElement === textarea) activeTextarea = textarea;
					textarea.addEventListener('focus', () => {
						activeTextarea = textarea;
					});
				}
			}
		}
	});

	observer.observe(document.body, {
		childList: true,
		subtree: true,
		attributes: false,
		characterData: false,
	});

	openingEmojiPicker = await popup(MkEmojiPickerWindow, {
		src,
		pinnedEmojis: opts?.asReactionPicker ? defaultStore.reactiveState.reactions : defaultStore.reactiveState.pinnedEmojis,
		...opts,
	}, {
		chosen: emoji => {
			insertTextAtCursor(activeTextarea, emoji);
		},
		closed: () => {
			openingEmojiPicker!.dispose();
			openingEmojiPicker = null;
			observer.disconnect();
		},
	});
}

export function popupMenu(items: MenuItem[] | Ref<MenuItem[]>, src?: HTMLElement | EventTarget | null, options?: {
=======
export function popupMenu(items: MenuItem[], src?: HTMLElement | EventTarget | null, options?: {
>>>>>>> fe5efd92
	align?: string;
	width?: number;
	viaKeyboard?: boolean;
	onClosing?: () => void;
}): Promise<void> {
	return new Promise(resolve => {
		let dispose;
		popup(MkPopupMenu, {
			items,
			src,
			width: options?.width,
			align: options?.align,
			viaKeyboard: options?.viaKeyboard,
		}, {
			closed: () => {
				resolve();
				dispose();
			},
			closing: () => {
				if (options?.onClosing) options.onClosing();
			},
		}).then(res => {
			dispose = res.dispose;
		});
	});
}

export function contextMenu(items: MenuItem[], ev: MouseEvent): Promise<void> {
	ev.preventDefault();
	return new Promise(resolve => {
		let dispose;
		popup(MkContextMenu, {
			items,
			ev,
		}, {
			closed: () => {
				resolve();
				dispose();
			},
		}).then(res => {
			dispose = res.dispose;
		});
	});
}

export function post(props: Record<string, any> = {}): Promise<void> {
	showMovedDialog();

	return new Promise(resolve => {
		// NOTE: MkPostFormDialogをdynamic importするとiOSでテキストエリアに自動フォーカスできない
		// NOTE: ただ、dynamic importしない場合、MkPostFormDialogインスタンスが使いまわされ、
		//       Vueが渡されたコンポーネントに内部的に__propsというプロパティを生やす影響で、
		//       複数のpost formを開いたときに場合によってはエラーになる
		//       もちろん複数のpost formを開けること自体Misskeyサイドのバグなのだが
		let dispose;
		popup(MkPostFormDialog, props, {
			closed: () => {
				resolve();
				dispose();
			},
		}).then(res => {
			dispose = res.dispose;
		});
	});
}

export const deckGlobalEvents = new EventEmitter();

/*
export function checkExistence(fileData: ArrayBuffer): Promise<any> {
	return new Promise((resolve, reject) => {
		const data = new FormData();
		data.append('md5', getMD5(fileData));

		api('drive/files/find-by-hash', {
			md5: getMD5(fileData)
		}).then(resp => {
			resolve(resp.length > 0 ? resp[0] : null);
		});
	});
}*/<|MERGE_RESOLUTION|>--- conflicted
+++ resolved
@@ -7,6 +7,7 @@
 
 import { Component, markRaw, Ref, ref, defineAsyncComponent } from 'vue';
 import { EventEmitter } from 'eventemitter3';
+import insertTextAtCursor from 'insert-text-at-cursor';
 import * as Misskey from 'misskey-js';
 import type { ComponentProps as CP } from 'vue-component-type-helpers';
 import type { Form, GetFormResultType } from '@/scripts/form.js';
@@ -20,6 +21,7 @@
 import MkDialog from '@/components/MkDialog.vue';
 import MkPasswordDialog from '@/components/MkPasswordDialog.vue';
 import MkEmojiPickerDialog from '@/components/MkEmojiPickerDialog.vue';
+import MkEmojiPickerWindow from '@/components/MkEmojiPickerWindow.vue';
 import MkPopupMenu from '@/components/MkPopupMenu.vue';
 import MkContextMenu from '@/components/MkContextMenu.vue';
 import { MenuItem } from '@/types/menu.js';
@@ -30,7 +32,7 @@
 
 export const apiWithDialog = (<E extends keyof Misskey.Endpoints = keyof Misskey.Endpoints, P extends Misskey.Endpoints[E]['req'] = Misskey.Endpoints[E]['req']>(
 	endpoint: E,
-	data: P = {} as any,
+	data: P = {} as P,
 	token?: string | null | undefined,
 ) => {
 	const promise = misskeyApi(endpoint, data, token);
@@ -85,21 +87,21 @@
 	return promise;
 }) as typeof misskeyApi;
 
-export function promiseDialog<T extends Promise<any>>(
-	promise: T,
-	onSuccess?: ((res: any) => void) | null,
+export function promiseDialog<T>(
+	promise: Promise<T>,
+	onSuccess?: ((res: T) => void) | null,
 	onFailure?: ((err: Misskey.api.APIError) => void) | null,
 	text?: string,
-): T {
+): Promise<T> {
 	const showing = ref(true);
-	const success = ref(false);
+	const result = ref(false);
 
 	promise.then(res => {
 		if (onSuccess) {
 			showing.value = false;
 			onSuccess(res);
 		} else {
-			success.value = true;
+			result.value = true;
 			window.setTimeout(() => {
 				showing.value = false;
 			}, 1000);
@@ -118,7 +120,7 @@
 
 	// NOTE: dynamic importすると挙動がおかしくなる(showingの変更が伝播しない)
 	popup(MkWaitingDialog, {
-		success: success,
+		success: result,
 		showing: showing,
 		text: text,
 	}, {}, 'closed');
@@ -179,7 +181,7 @@
 	const dispose = () => {
 		// このsetTimeoutが無いと挙動がおかしくなる(autocompleteが閉じなくなる)。Vueのバグ？
 		window.setTimeout(() => {
-			popups.value = popups.value.filter(popup => popup.id !== id);
+			popups.value = popups.value.filter(item => item.id !== id);
 		}, 0);
 	};
 	const state = {
@@ -213,8 +215,8 @@
 
 export function alert(props: {
 	type?: 'error' | 'info' | 'success' | 'warning' | 'waiting' | 'question';
-	title?: string;
-	text?: string;
+	title?: string | null;
+	text?: string | null;
 }): Promise<void> {
 	return new Promise(resolve => {
 		popup(MkDialog, props, {
@@ -227,8 +229,8 @@
 
 export function confirm(props: {
 	type: 'error' | 'info' | 'success' | 'warning' | 'waiting' | 'question';
-	title?: string;
-	text?: string;
+	title?: string | null;
+	text?: string | null;
 	okText?: string;
 	cancelText?: string;
 }): Promise<{ canceled: boolean }> {
@@ -253,8 +255,8 @@
 	danger?: boolean,
 }[]>(props: {
 	type: 'error' | 'info' | 'success' | 'warning' | 'waiting' | 'question';
-	title?: string;
-	text?: string;
+	title?: string | null;
+	text?: string | null;
 	actions: T;
 }): Promise<{
 	canceled: true; result: undefined;
@@ -282,15 +284,9 @@
 
 // default が指定されていたら result は null になり得ないことを保証する overload function
 export function inputText(props: {
-<<<<<<< HEAD
 	type?: 'text' | 'email' | 'password' | 'url' | 'textarea';
 	title?: string | null;
 	text?: string | null;
-=======
-	type?: 'text' | 'email' | 'password' | 'url';
-	title?: string;
-	text?: string;
->>>>>>> fe5efd92
 	placeholder?: string | null;
 	autocomplete?: string;
 	default: string;
@@ -302,9 +298,9 @@
 	canceled: false; result: string;
 }>;
 export function inputText(props: {
-	type?: 'text' | 'email' | 'password' | 'url';
-	title?: string;
-	text?: string;
+	type?: 'text' | 'email' | 'password' | 'url' | 'textarea';
+	title?: string | null;
+	text?: string | null;
 	placeholder?: string | null;
 	autocomplete?: string;
 	default?: string | null;
@@ -316,9 +312,9 @@
 	canceled: false; result: string | null;
 }>;
 export function inputText(props: {
-	type?: 'text' | 'email' | 'password' | 'url';
-	title?: string;
-	text?: string;
+	type?: 'text' | 'email' | 'password' | 'url' | 'textarea';
+	title?: string | null;
+	text?: string | null;
 	placeholder?: string | null;
 	autocomplete?: string;
 	default?: string | null;
@@ -331,8 +327,8 @@
 }> {
 	return new Promise(resolve => {
 		popup(MkDialog, {
-			title: props.title,
-			text: props.text,
+			title: props.title ?? undefined,
+			text: props.text ?? undefined,
 			input: {
 				type: props.type,
 				placeholder: props.placeholder,
@@ -351,8 +347,8 @@
 
 // default が指定されていたら result は null になり得ないことを保証する overload function
 export function inputNumber(props: {
-	title?: string;
-	text?: string;
+	title?: string | null;
+	text?: string | null;
 	placeholder?: string | null;
 	autocomplete?: string;
 	default: number;
@@ -362,8 +358,8 @@
 	canceled: false; result: number;
 }>;
 export function inputNumber(props: {
-	title?: string;
-	text?: string;
+	title?: string | null;
+	text?: string | null;
 	placeholder?: string | null;
 	autocomplete?: string;
 	default?: number | null;
@@ -373,8 +369,8 @@
 	canceled: false; result: number | null;
 }>;
 export function inputNumber(props: {
-	title?: string;
-	text?: string;
+	title?: string | null;
+	text?: string | null;
 	placeholder?: string | null;
 	autocomplete?: string;
 	default?: number | null;
@@ -385,8 +381,8 @@
 }> {
 	return new Promise(resolve => {
 		popup(MkDialog, {
-			title: props.title,
-			text: props.text,
+			title: props.title ?? undefined,
+			text: props.text ?? undefined,
 			input: {
 				type: 'number',
 				placeholder: props.placeholder,
@@ -402,8 +398,8 @@
 }
 
 export function inputDate(props: {
-	title?: string;
-	text?: string;
+	title?: string | null;
+	text?: string | null;
 	placeholder?: string | null;
 	default?: string | null;
 }): Promise<{
@@ -413,8 +409,8 @@
 }> {
 	return new Promise(resolve => {
 		popup(MkDialog, {
-			title: props.title,
-			text: props.text,
+			title: props.title ?? undefined,
+			text: props.text ?? undefined,
 			input: {
 				type: 'date',
 				placeholder: props.placeholder,
@@ -444,8 +440,8 @@
 
 // default が指定されていたら result は null になり得ないことを保証する overload function
 export function select<C = any>(props: {
-	title?: string;
-	text?: string;
+	title?: string | null;
+	text?: string | null;
 	default: string;
 	items: {
 		value: C;
@@ -457,8 +453,8 @@
 	canceled: false; result: C;
 }>;
 export function select<C = any>(props: {
-	title?: string;
-	text?: string;
+	title?: string | null;
+	text?: string | null;
 	default?: string | null;
 	items: {
 		value: C;
@@ -470,8 +466,8 @@
 	canceled: false; result: C | null;
 }>;
 export function select<C = any>(props: {
-	title?: string;
-	text?: string;
+	title?: string | null;
+	text?: string | null;
 	default?: string | null;
 	items: {
 		value: C;
@@ -484,8 +480,8 @@
 }> {
 	return new Promise(resolve => {
 		popup(MkDialog, {
-			title: props.title,
-			text: props.text,
+			title: props.title ?? undefined,
+			text: props.text ?? undefined,
 			select: {
 				items: props.items,
 				default: props.default ?? null,
@@ -525,7 +521,11 @@
 	});
 }
 
-export function form<F extends Form>(title: string, f: F): Promise<{ canceled: true } | { result: GetFormResultType<F> }> {
+export function form<F extends Form>(title: string, f: F): Promise<{
+	canceled: true; result: undefined;
+} | {
+	canceled: false; result: GetFormResultType<F>;
+}> {
 	return new Promise(resolve => {
 		popup(defineAsyncComponent(() => import('@/components/MkFormDialog.vue')), { title, form: f }, {
 			done: result => {
@@ -608,33 +608,34 @@
 	});
 }
 
-<<<<<<< HEAD
 type AwaitType<T> =
 	T extends Promise<infer U> ? U :
 	T extends (...args: any[]) => Promise<infer V> ? V :
 	T;
 let openingEmojiPicker: AwaitType<ReturnType<typeof popup>> | null = null;
 let activeTextarea: HTMLTextAreaElement | HTMLInputElement | null = null;
-export async function openEmojiPicker(src?: HTMLElement, opts, initialTextarea: typeof activeTextarea) {
+export async function openEmojiPicker(src: HTMLElement, opts: ComponentProps<typeof MkEmojiPickerWindow>, initialTextarea: typeof activeTextarea) {
 	if (openingEmojiPicker) return;
 
 	activeTextarea = initialTextarea;
 
-	const textareas = document.querySelectorAll('textarea, input');
-	for (const textarea of Array.from(textareas)) {
+	for (const textarea of Array.from(
+		document.querySelectorAll('textarea, input'),
+	)) {
 		textarea.addEventListener('focus', () => {
-			activeTextarea = textarea;
+			activeTextarea = textarea as HTMLTextAreaElement | HTMLInputElement;
 		});
 	}
 
 	const observer = new MutationObserver(records => {
 		for (const record of records) {
-			for (const node of Array.from(record.addedNodes).filter(node => node instanceof HTMLElement) as HTMLElement[]) {
-				const textareas = node.querySelectorAll('textarea, input') as NodeListOf<NonNullable<typeof activeTextarea>>;
-				for (const textarea of Array.from(textareas).filter(textarea => textarea.dataset.preventEmojiInsert == null)) {
-					if (document.activeElement === textarea) activeTextarea = textarea;
+			for (const node of Array.from(record.addedNodes).filter(n => n instanceof HTMLElement) as HTMLElement[]) {
+				for (const textarea of Array.from(
+					node.querySelectorAll('textarea, input'),
+				).filter(el => (el as HTMLTextAreaElement | HTMLInputElement).dataset.preventEmojiInsert == null)) {
+					if (document.activeElement === textarea) activeTextarea = textarea as HTMLTextAreaElement | HTMLInputElement;
 					textarea.addEventListener('focus', () => {
-						activeTextarea = textarea;
+						activeTextarea = textarea as HTMLTextAreaElement | HTMLInputElement;
 					});
 				}
 			}
@@ -650,7 +651,7 @@
 
 	openingEmojiPicker = await popup(MkEmojiPickerWindow, {
 		src,
-		pinnedEmojis: opts?.asReactionPicker ? defaultStore.reactiveState.reactions : defaultStore.reactiveState.pinnedEmojis,
+		pinnedEmojis: opts.asReactionPicker ? defaultStore.reactiveState.reactions : defaultStore.reactiveState.pinnedEmojis,
 		...opts,
 	}, {
 		chosen: emoji => {
@@ -664,10 +665,7 @@
 	});
 }
 
-export function popupMenu(items: MenuItem[] | Ref<MenuItem[]>, src?: HTMLElement | EventTarget | null, options?: {
-=======
 export function popupMenu(items: MenuItem[], src?: HTMLElement | EventTarget | null, options?: {
->>>>>>> fe5efd92
 	align?: string;
 	width?: number;
 	viaKeyboard?: boolean;
@@ -734,18 +732,4 @@
 	});
 }
 
-export const deckGlobalEvents = new EventEmitter();
-
-/*
-export function checkExistence(fileData: ArrayBuffer): Promise<any> {
-	return new Promise((resolve, reject) => {
-		const data = new FormData();
-		data.append('md5', getMD5(fileData));
-
-		api('drive/files/find-by-hash', {
-			md5: getMD5(fileData)
-		}).then(resp => {
-			resolve(resp.length > 0 ? resp[0] : null);
-		});
-	});
-}*/+export const deckGlobalEvents = new EventEmitter();