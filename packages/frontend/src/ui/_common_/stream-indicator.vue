<!--
SPDX-FileCopyrightText: syuilo and other misskey contributors
SPDX-License-Identifier: AGPL-3.0-only
-->

<template>
<div v-if="hasDisconnected && defaultStore.state.serverDisconnectedBehavior === 'quiet'" :class="$style.root" class="_panel _shadow" @click="resetDisconnected">
	<div><i class="ti ti-alert-triangle"></i> {{ i18n.ts.disconnectedFromServer }}</div>
	<div :class="$style.command" class="_buttons">
		<MkButton small primary @click="reload">{{ i18n.ts.reload }}</MkButton>
		<MkButton small>{{ i18n.ts.doNothing }}</MkButton>
	</div>
</div>
</template>

<script lang="ts" setup>
import { onUnmounted } from 'vue';
import { useStream } from '@/stream.js';
import { i18n } from '@/i18n.js';
import MkButton from '@/components/MkButton.vue';
import * as os from '@/os.js';
import { defaultStore } from '@/store.js';

const zIndex = os.claimZIndex('high');

let hasDisconnected = $ref(false);
let timeoutId = $ref<number>();

function onDisconnected() {
<<<<<<< HEAD
	if (isReloading) return;
	window.clearTimeout(timeoutId);
	timeoutId = window.setTimeout(() => {
		hasDisconnected = true;
	}, 1000 * 10);
=======
	hasDisconnected = true;
>>>>>>> 9784d10c
}

function resetDisconnected() {
	window.clearTimeout(timeoutId);
	hasDisconnected = false;
}

function reload() {
	location.reload();
}

useStream().on('_connected_', resetDisconnected);
useStream().on('_disconnected_', onDisconnected);

onUnmounted(() => {
	window.clearTimeout(timeoutId);
	useStream().off('_connected_', resetDisconnected);
	useStream().off('_disconnected_', onDisconnected);
});
</script>

<style lang="scss" module>
.root {
	position: fixed;
	z-index: v-bind(zIndex);
	bottom: calc(var(--minBottomSpacing) + var(--margin));
	right: var(--margin);
	margin: 0;
	padding: 12px;
	font-size: 0.9em;
	max-width: 320px;
}

.command {
	margin-top: 8px;
}
</style><|MERGE_RESOLUTION|>--- conflicted
+++ resolved
@@ -27,15 +27,10 @@
 let timeoutId = $ref<number>();
 
 function onDisconnected() {
-<<<<<<< HEAD
-	if (isReloading) return;
 	window.clearTimeout(timeoutId);
 	timeoutId = window.setTimeout(() => {
 		hasDisconnected = true;
 	}, 1000 * 10);
-=======
-	hasDisconnected = true;
->>>>>>> 9784d10c
 }
 
 function resetDisconnected() {
