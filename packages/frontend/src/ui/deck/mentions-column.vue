--- conflicted
+++ resolved
@@ -16,7 +16,6 @@
 import XColumn from './column.vue';
 import { Column } from './deck-store.js';
 import MkNotes from '@/components/MkNotes.vue';
-import { reloadStream } from '@/stream.js';
 
 defineProps<{
 	column: Column;
@@ -28,10 +27,6 @@
 function reloadTimeline() {
 	return new Promise<void>((res) => {
 		tlComponent.pagingComponent?.reload().then(() => {
-<<<<<<< HEAD
-			reloadStream();
-=======
->>>>>>> 9784d10c
 			res();
 		});
 	});
