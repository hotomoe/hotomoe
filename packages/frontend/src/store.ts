/*
 * SPDX-FileCopyrightText: syuilo and misskey-project
 * SPDX-License-Identifier: AGPL-3.0-only
 */

import { markRaw, ref } from 'vue';
import * as Misskey from 'misskey-js';
import { miLocalStorage } from './local-storage.js';
import type { SoundType } from '@/scripts/sound.js';
import { Storage } from '@/pizzax.js';
import { hemisphere } from '@/scripts/intl-const.js';

interface PostFormAction {
	title: string,
	handler: <T>(form: T, update: (key: unknown, value: unknown) => void) => void;
}

interface UserAction {
	title: string,
	handler: (user: Misskey.entities.UserDetailed) => void;
}

interface NoteAction {
	title: string,
	handler: (note: Misskey.entities.Note) => void;
}

interface NoteViewInterruptor {
	handler: (note: Misskey.entities.Note) => unknown;
}

interface NotePostInterruptor {
	handler: (note: FIXME) => unknown;
}

interface PageViewInterruptor {
	handler: (page: Misskey.entities.Page) => unknown;
}

/** サウンド設定 */
export type SoundStore = {
	type: Exclude<SoundType, '_driveFile_'>;
	volume: number;
} | {
	type: '_driveFile_';

	/** ドライブのファイルID */
	fileId: string;

	/** ファイルURL（こちらが優先される） */
	fileUrl: string;

	volume: number;
}

export const postFormActions: PostFormAction[] = [];
export const userActions: UserAction[] = [];
export const noteActions: NoteAction[] = [];
export const noteViewInterruptors: NoteViewInterruptor[] = [];
export const notePostInterruptors: NotePostInterruptor[] = [];
export const pageViewInterruptors: PageViewInterruptor[] = [];

// TODO: それぞれいちいちwhereとかdefaultというキーを付けなきゃいけないの冗長なのでなんとかする(ただ型定義が面倒になりそう)
//       あと、現行の定義の仕方なら「whereが何であるかに関わらずキー名の重複不可」という制約を付けられるメリットもあるからそのメリットを引き継ぐ方法も考えないといけない
export const defaultStore = markRaw(new Storage('base', {
	accountSetupWizard: {
		where: 'account',
		default: 0,
	},
	timelineTutorials: {
		where: 'account',
		default: {
			home: false,
			local: false,
			social: false,
			global: false,
		},
	},
	keepCw: {
		where: 'account',
		default: true,
	},
	showFullAcct: {
		where: 'account',
		default: false,
	},
	collapseRenotes: {
		where: 'account',
		default: true,
	},
	rememberNoteVisibility: {
		where: 'account',
		default: false,
	},
	defaultNoteVisibility: {
		where: 'account',
		default: 'public',
	},
	defaultNoteLocalOnly: {
		where: 'account',
		default: false,
	},
	uploadFolder: {
		where: 'account',
		default: null as string | null,
	},
	pastedFileName: {
		where: 'account',
		default: 'yyyy-MM-dd HH-mm-ss [{{number}}]',
	},
	keepOriginalUploading: {
		where: 'account',
		default: false,
	},
	memo: {
		where: 'account',
		default: null,
	},
	reactions: {
		where: 'account',
		default: ['👍', '❤️', '😆', '🤔', '😮', '🎉', '💢', '😥', '😇', '🍮'],
	},
	pinnedEmojis: {
		where: 'account',
		default: [],
	},
	reactionAcceptance: {
		where: 'account',
		default: 'nonSensitiveOnly' as 'likeOnly' | 'likeOnlyForRemote' | 'nonSensitiveOnly' | 'nonSensitiveOnlyForLocalLikeOnlyForRemote' | null,
	},
	mutedAds: {
		where: 'account',
		default: [] as string[],
	},

	menu: {
		where: 'deviceAccount',
		default: [
			'notifications',
			'clips',
			'drive',
			'followRequests',
			'-',
			'explore',
			'announcements',
			'search',
			'-',
			'ui',
		],
	},
	visibility: {
		where: 'deviceAccount',
		default: 'public' as 'public' | 'home' | 'followers' | 'specified',
	},
	localOnly: {
		where: 'deviceAccount',
		default: false,
	},
	showPreview: {
		where: 'device',
		default: false,
	},
	statusbars: {
		where: 'deviceAccount',
		default: [] as {
			name: string;
			id: string;
			type: string;
			size: 'verySmall' | 'small' | 'medium' | 'large' | 'veryLarge';
			black: boolean;
			props: Record<string, any>;
		}[],
	},
	widgets: {
		where: 'account',
		default: [] as {
			name: string;
			id: string;
			place: string | null;
			data: Record<string, any>;
		}[],
	},
	tl: {
		where: 'deviceAccount',
		default: {
			src: 'home' as 'home' | 'local' | 'social' | 'media' | 'global' | `list:${string}`,
			userList: null as Misskey.entities.UserList | null,
			filter: {
				withReplies: true,
				withRenotes: true,
				withSensitive: true,
				onlyFiles: false,
			},
		},
	},
	pinnedUserLists: {
		where: 'deviceAccount',
		default: [] as Misskey.entities.UserList[],
	},

	overridedDeviceKind: {
		where: 'device',
		default: null as null | 'smartphone' | 'tablet' | 'desktop',
	},
	serverDisconnectedBehavior: {
		where: 'device',
		default: 'quiet' as 'quiet' | 'reload' | 'dialog',
	},
	nsfw: {
		where: 'device',
		default: 'respect' as 'respect' | 'force' | 'ignore',
	},
	highlightSensitiveMedia: {
		where: 'device',
		default: false,
	},
	animation: {
		where: 'device',
		default: !window.matchMedia('(prefers-reduced-motion)').matches,
	},
	animatedMfm: {
		where: 'device',
		default: false,
	},
	advancedMfm: {
		where: 'device',
		default: true,
	},
<<<<<<< HEAD
	showRepliesCount: {
		where: 'device',
		default: true,
	},
	showRenotesCount: {
		where: 'device',
		default: true,
	},
	showReactionsCount: {
		where: 'device',
		default: true,
=======
	showReactionsCount: {
		where: 'device',
		default: false,
>>>>>>> 71d05386
	},
	enableQuickAddMfmFunction: {
		where: 'device',
		default: false,
	},
	loadRawImages: {
		where: 'device',
		default: false,
	},
	imageNewTab: {
		where: 'device',
		default: false,
	},
	disableShowingAnimatedImages: {
		where: 'device',
		default: window.matchMedia('(prefers-reduced-motion)').matches,
	},
	emojiStyle: {
		where: 'device',
		default: 'twemoji', // twemoji / fluentEmoji / native
	},
	disableDrawer: {
		where: 'device',
		default: false,
	},
	useBlurEffectForModal: {
		where: 'device',
		default: false,
	},
	useBlurEffect: {
		where: 'device',
		default: false,
	},
	showFixedPostForm: {
		where: 'device',
		default: false,
	},
	showFixedPostFormInChannel: {
		where: 'device',
		default: false,
	},
	enableInfiniteScroll: {
		where: 'device',
		default: true,
	},
	useReactionPickerForContextMenu: {
		where: 'device',
		default: false,
	},
	showGapBetweenNotesInTimeline: {
		where: 'device',
		default: false,
	},
	darkMode: {
		where: 'device',
		default: false,
	},
	instanceTicker: {
		where: 'device',
		default: 'remote' as 'none' | 'remote' | 'always',
	},
	emojiPickerScale: {
		where: 'device',
		default: 1,
	},
	emojiPickerWidth: {
		where: 'device',
		default: 1,
	},
	emojiPickerHeight: {
		where: 'device',
		default: 2,
	},
	emojiPickerUseDrawerForMobile: {
		where: 'device',
		default: true,
	},
	recentlyUsedEmojis: {
		where: 'device',
		default: [] as string[],
	},
	recentlyUsedUsers: {
		where: 'device',
		default: [] as string[],
	},
	defaultSideView: {
		where: 'device',
		default: false,
	},
	menuDisplay: {
		where: 'device',
		default: 'sideFull' as 'sideFull' | 'sideIcon' | 'top',
	},
	reportError: {
		where: 'device',
		default: false,
	},
	squareAvatars: {
		where: 'device',
		default: false,
	},
	showAvatarDecorations: {
		where: 'device',
		default: true,
	},
	postFormWithHashtags: {
		where: 'device',
		default: false,
	},
	postFormHashtags: {
		where: 'device',
		default: '',
	},
	themeInitial: {
		where: 'device',
		default: true,
	},
	numberOfPageCache: {
		where: 'device',
		default: 3,
	},
	showNoteActionsOnlyHover: {
		where: 'device',
		default: false,
	},
	showClipButtonInNoteFooter: {
		where: 'device',
		default: false,
	},
	reactionsDisplaySize: {
		where: 'device',
		default: 'medium' as 'small' | 'medium' | 'large',
	},
	limitWidthOfReaction: {
		where: 'device',
		default: true,
	},
	forceShowAds: {
		where: 'device',
		default: false,
	},
	aiChanMode: {
		where: 'device',
		default: false,
	},
	devMode: {
		where: 'device',
		default: false,
	},
	mediaListWithOneImageAppearance: {
		where: 'device',
		default: 'expand' as 'expand' | '16_9' | '1_1' | '2_3',
	},
	notificationPosition: {
		where: 'device',
		default: 'rightBottom' as 'leftTop' | 'leftBottom' | 'rightTop' | 'rightBottom',
	},
	notificationStackAxis: {
		where: 'device',
		default: 'horizontal' as 'vertical' | 'horizontal',
	},
	enableCondensedLineForAcct: {
		where: 'device',
		default: false,
	},
	additionalUnicodeEmojiIndexes: {
		where: 'device',
		default: {} as Record<string, Record<string, string[]>>,
	},
	keepScreenOn: {
		where: 'device',
		default: false,
	},
	hideMutedNotes: {
		where: 'device',
		default: false,
	},
	defaultWithReplies: {
		where: 'account',
		default: false,
	},
	disableStreamingTimeline: {
		where: 'device',
		default: false,
	},
	useGroupedNotifications: {
		where: 'device',
		default: true,
	},
	dataSaver: {
		where: 'device',
		default: {
			media: false,
			avatar: false,
			urlPreview: false,
			code: false,
		} as Record<string, boolean>,
	},
	enableSeasonalScreenEffect: {
		where: 'device',
		default: false,
	},
	dropAndFusion: {
		where: 'device',
		default: {
			bgmVolume: 0.25,
			sfxVolume: 1,
		},
	},
	hemisphere: {
		where: 'device',
		default: hemisphere as 'N' | 'S',
	},
	enableHorizontalSwipe: {
		where: 'device',
		default: true,
	},

	sound_masterVolume: {
		where: 'device',
		default: 0.3,
	},
	sound_notUseSound: {
		where: 'device',
		default: false,
	},
	sound_useSoundOnlyWhenActive: {
		where: 'device',
		default: false,
	},
	sound_note: {
		where: 'device',
		default: { type: 'syuilo/n-aec', volume: 1 } as SoundStore,
	},
	sound_noteMy: {
		where: 'device',
		default: { type: 'syuilo/n-cea-4va', volume: 1 } as SoundStore,
	},
	sound_notification: {
		where: 'device',
		default: { type: 'syuilo/n-ea', volume: 1 } as SoundStore,
	},
	sound_antenna: {
		where: 'device',
		default: { type: 'syuilo/triple', volume: 1 } as SoundStore,
	},
	sound_channel: {
		where: 'device',
		default: { type: 'syuilo/square-pico', volume: 1 } as SoundStore,
	},
	sound_reaction: {
		where: 'device',
		default: { type: 'syuilo/bubble2', volume: 1 } as SoundStore,
	},
}));

// TODO: 他のタブと永続化されたstateを同期

const PREFIX = 'miux:' as const;

export type Plugin = {
	id: string;
	name: string;
	active: boolean;
	config?: Record<string, { default: any }>;
	configData: Record<string, any>;
	token: string;
	src: string | null;
	version: string;
	ast: any[];
	author?: string;
	description?: string;
	permissions?: string[];
};

interface Watcher {
	key: string;
	callback: (value: unknown) => void;
}

/**
 * 常にメモリにロードしておく必要がないような設定情報を保管するストレージ(非リアクティブ)
 */
import lightTheme from '@/themes/l-light.json5';
import darkTheme from '@/themes/d-green-lime.json5';

export class ColdDeviceStorage {
	public static default = {
		lightTheme,
		darkTheme,
		syncDeviceDarkMode: true,
		plugins: [] as Plugin[],
	};

	public static watchers: Watcher[] = [];

	public static get<T extends keyof typeof ColdDeviceStorage.default>(key: T): typeof ColdDeviceStorage.default[T] {
		// TODO: indexedDBにする
		//       ただしその際はnullチェックではなくキー存在チェックにしないとダメ
		//       (indexedDBはnullを保存できるため、ユーザーが意図してnullを格納した可能性がある)
		const value = miLocalStorage.getItem(`${PREFIX}${key}`);
		if (value == null) {
			return ColdDeviceStorage.default[key];
		} else {
			return JSON.parse(value);
		}
	}

	public static getAll(): Partial<typeof this.default> {
		return (Object.keys(this.default) as (keyof typeof this.default)[]).reduce((acc, key) => {
			const value = localStorage.getItem(PREFIX + key);
			if (value != null) {
				acc[key] = JSON.parse(value);
			}
			return acc;
		}, {} as any);
	}

	public static set<T extends keyof typeof ColdDeviceStorage.default>(key: T, value: typeof ColdDeviceStorage.default[T]): void {
		// 呼び出し側のバグ等で undefined が来ることがある
		// undefined を文字列として miLocalStorage に入れると参照する際の JSON.parse でコケて不具合の元になるため無視
		// eslint-disable-next-line @typescript-eslint/no-unnecessary-condition
		if (value === undefined) {
			console.error(`attempt to store undefined value for key '${key}'`);
			return;
		}

		miLocalStorage.setItem(`${PREFIX}${key}`, JSON.stringify(value));

		for (const watcher of this.watchers) {
			if (watcher.key === key) watcher.callback(value);
		}
	}

	public static watch(key, callback) {
		this.watchers.push({ key, callback });
	}

	// TODO: VueのcustomRef使うと良い感じになるかも
	public static ref<T extends keyof typeof ColdDeviceStorage.default>(key: T) {
		const v = ColdDeviceStorage.get(key);
		const r = ref(v);
		// TODO: このままではwatcherがリークするので開放する方法を考える
		this.watch(key, v => {
			r.value = v;
		});
		return r;
	}

	/**
	 * 特定のキーの、簡易的なgetter/setterを作ります
	 * 主にvue場で設定コントロールのmodelとして使う用
	 */
	public static makeGetterSetter<K extends keyof typeof ColdDeviceStorage.default>(key: K) {
		// TODO: VueのcustomRef使うと良い感じになるかも
		const valueRef = ColdDeviceStorage.ref(key);
		return {
			get: () => {
				return valueRef.value;
			},
			set: (value: unknown) => {
				const val = value;
				ColdDeviceStorage.set(key, val);
			},
		};
	}
}<|MERGE_RESOLUTION|>--- conflicted
+++ resolved
@@ -226,7 +226,6 @@
 		where: 'device',
 		default: true,
 	},
-<<<<<<< HEAD
 	showRepliesCount: {
 		where: 'device',
 		default: true,
@@ -237,12 +236,7 @@
 	},
 	showReactionsCount: {
 		where: 'device',
-		default: true,
-=======
-	showReactionsCount: {
-		where: 'device',
-		default: false,
->>>>>>> 71d05386
+		default: false,
 	},
 	enableQuickAddMfmFunction: {
 		where: 'device',
