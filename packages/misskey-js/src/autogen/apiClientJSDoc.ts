--- conflicted
+++ resolved
@@ -1,10 +1,3 @@
-<<<<<<< HEAD
-/*
- * version: 2024.2.0-io
- */
-
-=======
->>>>>>> c81b61eb
 import type { SwitchCaseResponseType } from '../api.js';
 import type { Endpoints } from './endpoint.js';
 
