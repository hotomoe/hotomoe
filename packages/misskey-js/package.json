{
	"type": "module",
	"name": "misskey-js",
<<<<<<< HEAD
	"version": "2024.3.1-host.5",
=======
	"version": "2024.3.1-io.5b",
>>>>>>> 0ac473e4
	"description": "Misskey SDK for JavaScript",
	"types": "./built/dts/index.d.ts",
	"exports": {
		".": {
			"import": "./built/esm/index.js",
			"types": "./built/dts/index.d.ts"
		},
		"./*": {
			"import": "./built/esm/*",
			"types": "./built/dts/*"
		}
	},
	"scripts": {
		"build": "pnpm run build:tsc",
		"build:tsc": "pnpm tsc-esm && pnpm tsc-dts",
		"tsc-esm": "tsc --outDir built/esm",
		"tsc-dts": "tsc --outDir built/dts --declaration true --emitDeclarationOnly true --declarationMap true",
		"watch": "nodemon -w src -e ts,js,cjs,mjs,json --exec \"pnpm run build\"",
		"tsd": "tsd",
		"api": "pnpm api-extractor run --local --verbose",
		"api-prod": "pnpm api-extractor run --verbose",
		"eslint": "eslint . --ext .js,.jsx,.ts,.tsx",
		"typecheck": "tsc --noEmit",
		"lint": "pnpm typecheck && pnpm eslint",
		"jest": "jest --coverage --detectOpenHandles",
		"test": "pnpm jest && pnpm tsd",
		"update-autogen-code": "pnpm --filter misskey-js-type-generator generate && ncp generator/built/autogen src/autogen"
	},
	"repository": {
		"type": "git",
		"url": "git+https://github.com/misskey-dev/misskey.js.git"
	},
	"devDependencies": {
		"@microsoft/api-extractor": "7.43.0",
		"@misskey-dev/eslint-plugin": "1.0.0",
		"@swc/jest": "0.2.36",
		"@types/jest": "29.5.12",
		"@types/node": "20.12.2",
		"@typescript-eslint/eslint-plugin": "7.4.0",
		"@typescript-eslint/parser": "7.4.0",
		"eslint": "8.57.0",
		"jest": "29.7.0",
		"jest-fetch-mock": "3.0.3",
		"jest-websocket-mock": "2.5.0",
		"mock-socket": "9.3.1",
		"ncp": "2.0.0",
		"nodemon": "3.1.0",
		"tsd": "0.30.7",
		"typescript": "5.4.3"
	},
	"files": [
		"built",
		"built/esm",
		"built/dts"
	],
	"dependencies": {
		"@swc/cli": "0.1.65",
		"@swc/core": "1.3.107",
		"eventemitter3": "5.0.1",
		"reconnecting-websocket": "4.4.0"
	}
}<|MERGE_RESOLUTION|>--- conflicted
+++ resolved
@@ -1,11 +1,7 @@
 {
 	"type": "module",
 	"name": "misskey-js",
-<<<<<<< HEAD
-	"version": "2024.3.1-host.5",
-=======
-	"version": "2024.3.1-io.5b",
->>>>>>> 0ac473e4
+	"version": "2024.3.1-host.5b",
 	"description": "Misskey SDK for JavaScript",
 	"types": "./built/dts/index.d.ts",
 	"exports": {
