--- conflicted
+++ resolved
@@ -1,11 +1,7 @@
 {
 	"type": "module",
 	"name": "misskey-js",
-<<<<<<< HEAD
-	"version": "2024.3.1-host.7",
-=======
-	"version": "2024.5.0-io.1",
->>>>>>> 93ffb1bc
+	"version": "2024.5.0-host.1",
 	"description": "Misskey SDK for JavaScript",
 	"types": "./built/dts/index.d.ts",
 	"exports": {
