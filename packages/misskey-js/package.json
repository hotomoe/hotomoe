{
	"type": "module",
	"name": "misskey-js",
<<<<<<< HEAD
	"version": "2024.3.1-host.2b",
=======
	"version": "2024.3.1-io.2c",
>>>>>>> da2aa2c7
	"description": "Misskey SDK for JavaScript",
	"types": "./built/dts/index.d.ts",
	"exports": {
		".": {
			"import": "./built/esm/index.js",
			"types": "./built/dts/index.d.ts"
		},
		"./*": {
			"import": "./built/esm/*",
			"types": "./built/dts/*"
		}
	},
	"scripts": {
		"build": "pnpm run build:tsc",
		"build:tsc": "pnpm tsc-esm && pnpm tsc-dts",
		"tsc-esm": "tsc --outDir built/esm",
		"tsc-dts": "tsc --outDir built/dts --declaration true --emitDeclarationOnly true --declarationMap true",
		"watch": "nodemon -w src -e ts,js,cjs,mjs,json --exec \"pnpm run build\"",
		"tsd": "tsd",
		"api": "pnpm api-extractor run --local --verbose",
		"api-prod": "pnpm api-extractor run --verbose",
		"eslint": "eslint . --ext .js,.jsx,.ts,.tsx",
		"typecheck": "tsc --noEmit",
		"lint": "pnpm typecheck && pnpm eslint",
		"jest": "jest --coverage --detectOpenHandles",
		"test": "pnpm jest && pnpm tsd",
		"update-autogen-code": "pnpm --filter misskey-js-type-generator generate && ncp generator/built/autogen src/autogen"
	},
	"repository": {
		"type": "git",
		"url": "git+https://github.com/misskey-dev/misskey.js.git"
	},
	"devDependencies": {
		"@microsoft/api-extractor": "7.43.0",
		"@misskey-dev/eslint-plugin": "1.0.0",
		"@swc/jest": "0.2.36",
		"@types/jest": "29.5.12",
		"@types/node": "20.11.30",
		"@typescript-eslint/eslint-plugin": "7.3.1",
		"@typescript-eslint/parser": "7.3.1",
		"eslint": "8.57.0",
		"jest": "29.7.0",
		"jest-fetch-mock": "3.0.3",
		"jest-websocket-mock": "2.5.0",
		"mock-socket": "9.3.1",
		"ncp": "2.0.0",
		"nodemon": "3.1.0",
		"tsd": "0.30.7",
		"typescript": "5.4.3"
	},
	"files": [
		"built",
		"built/esm",
		"built/dts"
	],
	"dependencies": {
		"@swc/cli": "0.1.65",
		"@swc/core": "1.3.107",
		"eventemitter3": "5.0.1",
		"reconnecting-websocket": "4.4.0"
	}
}<|MERGE_RESOLUTION|>--- conflicted
+++ resolved
@@ -1,11 +1,7 @@
 {
 	"type": "module",
 	"name": "misskey-js",
-<<<<<<< HEAD
-	"version": "2024.3.1-host.2b",
-=======
-	"version": "2024.3.1-io.2c",
->>>>>>> da2aa2c7
+	"version": "2024.3.1-host.2c",
 	"description": "Misskey SDK for JavaScript",
 	"types": "./built/dts/index.d.ts",
 	"exports": {
