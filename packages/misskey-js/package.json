--- conflicted
+++ resolved
@@ -1,11 +1,7 @@
 {
 	"type": "module",
 	"name": "misskey-js",
-<<<<<<< HEAD
 	"version": "2024.2.0-io.2j",
-=======
-	"version": "2024.3.0",
->>>>>>> fe5efd92
 	"description": "Misskey SDK for JavaScript",
 	"types": "./built/dts/index.d.ts",
 	"exports": {
@@ -39,35 +35,21 @@
 		"url": "git+https://github.com/misskey-dev/misskey.js.git"
 	},
 	"devDependencies": {
-		"@microsoft/api-extractor": "7.40.5",
+		"@microsoft/api-extractor": "7.42.1",
 		"@misskey-dev/eslint-plugin": "1.0.0",
-<<<<<<< HEAD
 		"@swc/jest": "0.2.36",
 		"@types/jest": "29.5.12",
-		"@types/node": "20.11.19",
-		"@typescript-eslint/eslint-plugin": "7.0.2",
-		"@typescript-eslint/parser": "7.0.2",
-		"eslint": "8.56.0",
-=======
-		"@swc/jest": "0.2.31",
-		"@types/jest": "29.5.12",
-		"@types/node": "20.11.22",
+		"@types/node": "20.11.24",
 		"@typescript-eslint/eslint-plugin": "7.1.0",
 		"@typescript-eslint/parser": "7.1.0",
 		"eslint": "8.57.0",
->>>>>>> fe5efd92
 		"jest": "29.7.0",
 		"jest-fetch-mock": "3.0.3",
 		"jest-websocket-mock": "2.5.0",
 		"mock-socket": "9.3.1",
 		"ncp": "2.0.0",
-<<<<<<< HEAD
-		"nodemon": "3.0.3",
-		"tsd": "0.30.5",
-=======
 		"nodemon": "3.1.0",
 		"tsd": "0.30.7",
->>>>>>> fe5efd92
 		"typescript": "5.3.3"
 	},
 	"files": [
