--- conflicted
+++ resolved
@@ -32,15 +32,11 @@
 		"nodemon": "3.0.3",
 		"typescript": "5.3.3"
 	},
-	"files": [
-		"built"
-<<<<<<< HEAD
-	]
-=======
-	],
 	"dependencies": {
 		"esbuild": "0.19.11",
 		"glob": "^10.3.10"
-	}
->>>>>>> af2d81a9
+	},
+	"files": [
+		"built"
+	]
 }