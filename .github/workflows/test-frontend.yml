--- conflicted
+++ resolved
@@ -55,82 +55,4 @@
       uses: codecov/codecov-action@v4
       with:
         token: ${{ secrets.CODECOV_TOKEN }}
-<<<<<<< HEAD
-        files: ./packages/frontend/coverage/coverage-final.json
-
-  e2e:
-    runs-on: ubuntu-latest
-
-    strategy:
-      fail-fast: false
-      matrix:
-        node-version: [20.x]
-        browser: [chrome]
-
-    services:
-      postgres:
-        image: postgres:15
-        ports:
-          - 54312:5432
-        env:
-          POSTGRES_DB: test-misskey
-          POSTGRES_HOST_AUTH_METHOD: trust
-      keydb:
-        image: eqalpha/keydb:latest
-        ports:
-          - 56312:6379
-
-    steps:
-    - uses: actions/checkout@v4.1.1
-      with:
-        submodules: true
-    # https://github.com/cypress-io/cypress-docker-images/issues/150
-    #- name: Install mplayer for FireFox
-    #  run: sudo apt install mplayer -y
-    #  if: ${{ matrix.browser == 'firefox' }}
-    #- uses: browser-actions/setup-firefox@latest
-    #  if: ${{ matrix.browser == 'firefox' }}
-    - name: Install pnpm
-      uses: pnpm/action-setup@v2
-      with:
-        version: 7
-        run_install: false
-    - name: Use Node.js ${{ matrix.node-version }}
-      uses: actions/setup-node@v4.0.0
-      with:
-        node-version: ${{ matrix.node-version }}
-        cache: 'pnpm'
-    - run: corepack enable
-    - run: pnpm i --frozen-lockfile
-    - name: Copy Configure
-      run: cp .github/misskey/test.yml .config
-    - name: Build
-      run: pnpm build
-    # https://github.com/cypress-io/cypress/issues/4351#issuecomment-559489091
-    - name: ALSA Env
-      run: echo -e 'pcm.!default {\n type hw\n card 0\n}\n\nctl.!default {\n type hw\n card 0\n}' > ~/.asoundrc
-    # XXX: This tries reinstalling Cypress if the binary is not cached
-    # Remove this when the cache issue is fixed
-    - name: Cypress install
-      run: pnpm exec cypress install
-    - name: Cypress run
-      uses: cypress-io/github-action@v6
-      with:
-        install: false
-        start: pnpm start:test
-        wait-on: 'http://localhost:61812'
-        headed: true
-        browser: ${{ matrix.browser }}
-    - uses: actions/upload-artifact@v2
-      if: failure()
-      with:
-        name: ${{ matrix.browser }}-cypress-screenshots
-        path: cypress/screenshots
-    - uses: actions/upload-artifact@v2
-      if: always()
-      with:
-        name: ${{ matrix.browser }}-cypress-videos
-        path: cypress/videos
-=======
-        files: ./packages/frontend/coverage/coverage-final.json
->>>>>>> cb803f4e
+        files: ./packages/frontend/coverage/coverage-final.json