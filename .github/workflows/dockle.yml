--- conflicted
+++ resolved
@@ -12,24 +12,14 @@
     runs-on: ubuntu-latest
     steps:
       - name: Checkout code
-<<<<<<< HEAD
-        uses: actions/checkout@v3
-      - name: Build an image from Dockerfile
-        uses: docker/build-push-action@v4
-=======
         uses: actions/checkout@v4
       - name: Build an image from Dockerfile
         uses: docker/build-push-action@v5
->>>>>>> cb803f4e
         with:
           context: .
           push: false
           provenance: false
-<<<<<<< HEAD
-          cache-from: type=registry,ref=ghcr.io/misskeyio/misskey:host-buildcache
-=======
           cache-from: type=registry,ref=ghcr.io/misskeyio/misskey:io-buildcache
->>>>>>> cb803f4e
           tags: |
             misskey:scan
       - name: Run dockle
