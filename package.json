--- conflicted
+++ resolved
@@ -1,10 +1,6 @@
 {
 	"name": "misskey",
-<<<<<<< HEAD
-	"version": "2023.12.0-beta.5-io",
-=======
-	"version": "2023.12.0-beta.6",
->>>>>>> f88ed4dd
+	"version": "2023.12.0-beta.6-io",
 	"codename": "nasubi",
 	"repository": {
 		"type": "git",
