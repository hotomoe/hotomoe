{
	"name": "misskey",
<<<<<<< HEAD
	"version": "2024.3.1-host.4c",
=======
	"version": "2024.3.1-io.5",
>>>>>>> ea5684ff
	"codename": "nasubi",
	"repository": {
		"type": "git",
		"url": "https://github.com/MisskeyIO/misskey.git"
	},
	"packageManager": "pnpm@8.15.5",
	"workspaces": [
		"packages/frontend",
		"packages/backend",
		"packages/sw",
		"packages/misskey-js",
		"packages/misskey-reversi",
		"packages/misskey-bubble-game"
	],
	"private": true,
	"scripts": {
		"build-pre": "node ./scripts/build-pre.js",
		"build-assets": "node ./scripts/build-assets.mjs",
		"build": "pnpm build-pre && pnpm -r build && pnpm build-assets",
		"build-storybook": "pnpm --filter frontend build-storybook",
		"build-misskey-js-with-types": "pnpm build-pre && pnpm --filter backend... --filter=!misskey-js build && pnpm --filter backend generate-api-json && ncp packages/backend/built/api.json packages/misskey-js/generator/api.json && pnpm --filter misskey-js update-autogen-code && pnpm --filter misskey-js build && pnpm --filter misskey-js api",
		"start": "pnpm check:connect && cd packages/backend && node ./built/boot/entry.js",
		"start:docker": "pnpm check:connect && cd packages/backend && exec node ./built/boot/entry.js",
		"start:test": "cd packages/backend && cross-env NODE_ENV=test node ./built/boot/entry.js",
		"init": "pnpm migrate",
		"migrate": "cd packages/backend && pnpm migrate",
		"revert": "cd packages/backend && pnpm revert",
		"check:connect": "cd packages/backend && pnpm check:connect",
		"migrateandstart": "pnpm migrate && pnpm start",
		"migrateandstart:docker": "pnpm migrate && exec pnpm start:docker",
		"watch": "pnpm dev",
		"dev": "node scripts/dev.mjs",
		"lint": "pnpm -r lint",
		"cy:open": "pnpm cypress open --browser --e2e --config-file=cypress.config.ts",
		"cy:run": "pnpm cypress run",
		"e2e": "pnpm start-server-and-test start:test http://localhost:61812 cy:run",
		"jest": "cd packages/backend && pnpm jest",
		"jest-and-coverage": "cd packages/backend && pnpm jest-and-coverage",
		"test": "pnpm -r test",
		"test-and-coverage": "pnpm -r test-and-coverage",
		"clean": "node ./scripts/clean.js",
		"clean-all": "node ./scripts/clean-all.js",
		"cleanall": "pnpm clean-all"
	},
	"resolutions": {
		"@tensorflow/tfjs-core": "4.17.0",
		"chokidar": "3.6.0",
		"lodash": "4.17.21",
		"sharp": "0.33.3"
	},
	"dependencies": {
		"cssnano": "6.1.2",
		"execa": "8.0.1",
		"js-yaml": "4.1.0",
		"postcss": "8.4.38",
		"terser": "5.30.0",
		"typescript": "5.4.3"
	},
	"devDependencies": {
		"@types/node": "20.12.2",
		"@typescript-eslint/eslint-plugin": "7.4.0",
		"@typescript-eslint/parser": "7.4.0",
		"cross-env": "7.0.3",
		"cypress": "13.7.1",
		"eslint": "8.57.0",
		"ncp": "2.0.0",
		"start-server-and-test": "2.0.3"
	},
	"optionalDependencies": {
		"@tensorflow/tfjs-core": "4.17.0"
	}
}<|MERGE_RESOLUTION|>--- conflicted
+++ resolved
@@ -1,10 +1,6 @@
 {
 	"name": "misskey",
-<<<<<<< HEAD
-	"version": "2024.3.1-host.4c",
-=======
-	"version": "2024.3.1-io.5",
->>>>>>> ea5684ff
+	"version": "2024.3.1-host.5",
 	"codename": "nasubi",
 	"repository": {
 		"type": "git",
