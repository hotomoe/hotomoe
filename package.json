--- conflicted
+++ resolved
@@ -1,10 +1,6 @@
 {
 	"name": "misskey",
-<<<<<<< HEAD
-	"version": "2024.3.1-host.2a",
-=======
-	"version": "2024.3.1-io.2b",
->>>>>>> 478c1eb0
+	"version": "2024.3.1-host.2b",
 	"codename": "nasubi",
 	"repository": {
 		"type": "git",
