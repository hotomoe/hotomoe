{
	"name": "misskey",
<<<<<<< HEAD
	"version": "2024.3.1-host.4b",
=======
	"version": "2024.3.1-io.4c",
>>>>>>> 92bdc2e0
	"codename": "nasubi",
	"repository": {
		"type": "git",
		"url": "https://github.com/MisskeyIO/misskey.git"
	},
	"packageManager": "pnpm@8.15.5",
	"workspaces": [
		"packages/frontend",
		"packages/backend",
		"packages/sw",
		"packages/misskey-js",
		"packages/misskey-reversi",
		"packages/misskey-bubble-game"
	],
	"private": true,
	"scripts": {
		"build-pre": "node ./scripts/build-pre.js",
		"build-assets": "node ./scripts/build-assets.mjs",
		"build": "pnpm build-pre && pnpm -r build && pnpm build-assets",
		"build-storybook": "pnpm --filter frontend build-storybook",
		"build-misskey-js-with-types": "pnpm build-pre && pnpm --filter backend... --filter=!misskey-js build && pnpm --filter backend generate-api-json && ncp packages/backend/built/api.json packages/misskey-js/generator/api.json && pnpm --filter misskey-js update-autogen-code && pnpm --filter misskey-js build && pnpm --filter misskey-js api",
		"start": "pnpm check:connect && cd packages/backend && node ./built/boot/entry.js",
		"start:docker": "pnpm check:connect && cd packages/backend && exec node ./built/boot/entry.js",
		"start:test": "cd packages/backend && cross-env NODE_ENV=test node ./built/boot/entry.js",
		"init": "pnpm migrate",
		"migrate": "cd packages/backend && pnpm migrate",
		"revert": "cd packages/backend && pnpm revert",
		"check:connect": "cd packages/backend && pnpm check:connect",
		"migrateandstart": "pnpm migrate && pnpm start",
		"migrateandstart:docker": "pnpm migrate && exec pnpm start:docker",
		"watch": "pnpm dev",
		"dev": "node scripts/dev.mjs",
		"lint": "pnpm -r lint",
		"cy:open": "pnpm cypress open --browser --e2e --config-file=cypress.config.ts",
		"cy:run": "pnpm cypress run",
		"e2e": "pnpm start-server-and-test start:test http://localhost:61812 cy:run",
		"jest": "cd packages/backend && pnpm jest",
		"jest-and-coverage": "cd packages/backend && pnpm jest-and-coverage",
		"test": "pnpm -r test",
		"test-and-coverage": "pnpm -r test-and-coverage",
		"clean": "node ./scripts/clean.js",
		"clean-all": "node ./scripts/clean-all.js",
		"cleanall": "pnpm clean-all"
	},
	"resolutions": {
		"@tensorflow/tfjs-core": "4.17.0",
		"chokidar": "3.6.0",
		"lodash": "4.17.21",
		"sharp": "0.33.3"
	},
	"dependencies": {
		"cssnano": "6.1.2",
		"execa": "8.0.1",
		"js-yaml": "4.1.0",
		"postcss": "8.4.38",
		"terser": "5.30.0",
		"typescript": "5.4.3"
	},
	"devDependencies": {
		"@types/node": "20.12.2",
		"@typescript-eslint/eslint-plugin": "7.4.0",
		"@typescript-eslint/parser": "7.4.0",
		"cross-env": "7.0.3",
		"cypress": "13.7.1",
		"eslint": "8.57.0",
		"ncp": "2.0.0",
		"start-server-and-test": "2.0.3"
	},
	"optionalDependencies": {
		"@tensorflow/tfjs-core": "4.17.0"
	}
}<|MERGE_RESOLUTION|>--- conflicted
+++ resolved
@@ -1,10 +1,6 @@
 {
 	"name": "misskey",
-<<<<<<< HEAD
-	"version": "2024.3.1-host.4b",
-=======
-	"version": "2024.3.1-io.4c",
->>>>>>> 92bdc2e0
+	"version": "2024.3.1-host.4c",
 	"codename": "nasubi",
 	"repository": {
 		"type": "git",
