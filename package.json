--- conflicted
+++ resolved
@@ -1,12 +1,7 @@
 {
 	"name": "misskey",
-<<<<<<< HEAD
 	"version": "2024.5.0-hotomoe.7",
-	"codename": "hajimete",
-=======
-	"version": "2024.5.0-io.2g",
-	"codename": "nasubi",
->>>>>>> f9eb205d
+	"codename": "hakase",
 	"repository": {
 		"type": "git",
 		"url": "https://github.com/MisskeyIO/misskey.git"
